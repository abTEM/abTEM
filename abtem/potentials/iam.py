--- conflicted
+++ resolved
@@ -1130,16 +1130,11 @@
         Axis metadata for each ensemble axis. The axis metadata must be compatible with
         the shape of the array.
     metadata : dict
-<<<<<<< HEAD
-        A dictionary defining wave function metadata. All items will be added to the
-        metadata of measurements derived from the waves.
-=======
         A dictionary defining wave function metadata. All items will be added to the metadata of measurements derived
         from the waves.
     device : str, optional
         The device used for calculating the potential, 'cpu' or 'gpu'. The default is determined by the user
         configuration file.
->>>>>>> d9848abb
     """
 
     _base_dims = 3
@@ -1147,28 +1142,19 @@
     def __init__(
         self,
         array: np.ndarray | da.core.Array,
-<<<<<<< HEAD
         slice_thickness: float | Sequence[float],
         extent: Optional[float | tuple[float, float]] = None,
         sampling: Optional[float | tuple[float, float]] = None,
         exit_planes: Optional[int | tuple[int, ...]] = None,
         ensemble_axes_metadata: Optional[list[AxisMetadata]] = None,
         metadata: Optional[dict] = None,
+        device: str = None,
     ):
         if metadata is None:
             metadata = {}
         metadata = {"label": "potential", "units": "eV / e", **metadata}
-=======
-        slice_thickness: float | tuple[float, ...] = None,
-        extent: float | tuple[float, float] = None,
-        sampling: float | tuple[float, float] = None,
-        exit_planes: int | tuple[int, ...] = None,
-        ensemble_axes_metadata: list[AxisMetadata] = None,
-        metadata: dict = None,
-        device: str = None,
-    ):
+
         self._device = validate_device(device)
->>>>>>> d9848abb
 
         super().__init__(
             array=array,
