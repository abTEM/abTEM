"""Module for describing electrostatic potentials using the independent atom model."""
from __future__ import annotations

import warnings
from abc import abstractmethod, ABCMeta
from functools import partial
from functools import reduce
from numbers import Number
from operator import mul
from typing import Sequence, TYPE_CHECKING, Type

import dask
import dask.array as da
import numpy as np
from ase import Atoms
from ase.cell import Cell
from ase.data import chemical_symbols

from abtem.array import ArrayObject, _validate_lazy
from abtem.atoms import (
    is_cell_orthogonal,
    orthogonalize_cell,
    best_orthogonal_cell,
    cut_cell,
    pad_atoms,
    plane_to_axes,
    rotate_atoms_to_plane,
)
from abtem.core.axes import (
    RealSpaceAxis,
    _find_axes_type,
)
from abtem.core.axes import ThicknessAxis, FrozenPhononsAxis, AxisMetadata
from abtem.core.backend import get_array_module, validate_device
from abtem.core.chunks import generate_chunks, Chunks, chunk_ranges
from abtem.core.chunks import validate_chunks
from abtem.core.complex import complex_exponential
from abtem.core.energy import HasAcceleratorMixin, Accelerator, energy2sigma
from abtem.core.ensemble import Ensemble, _wrap_with_array, unpack_blockwise_args
from abtem.core.grid import Grid, HasGridMixin
from abtem.core.utils import EqualityMixin, CopyMixin
from abtem.inelastic.phonons import (
    BaseFrozenPhonons,
    DummyFrozenPhonons,
    _validate_seeds,
    AtomsEnsemble, _safe_read_atoms,
)
from abtem.integrals import ScatteringFactorProjectionIntegrals, QuadratureProjectionIntegrals
from abtem.measurements import Images
from abtem.slicing import (
    _validate_slice_thickness,
    SliceIndexedAtoms,
    SlicedAtoms,
    BaseSlicedAtoms,
)

if TYPE_CHECKING:
    from abtem.waves import Waves, BaseWaves
    from abtem.parametrizations import Parametrization
    from abtem.integrals import FieldIntegrator


class BaseField(Ensemble, HasGridMixin, EqualityMixin, CopyMixin, metaclass=ABCMeta):
    @property
<<<<<<< HEAD
    def base_shape(self) -> tuple[int, ...]:
        """Shape of the base axes of the potential."""
        return (self.num_slices,) + self.gpts

    @property
    @abstractmethod
    def num_frozen_phonons(self) -> int:
=======
    @abstractmethod
    def base_shape(self) -> tuple[int, ...]:
        pass

    @property
    @abstractmethod
    def num_configurations(self):
>>>>>>> 8a35698d
        """Number of frozen phonons in the ensemble of potentials."""
        pass

    @property
<<<<<<< HEAD
    def base_axes_metadata(self) -> list[AxisMetadata]:
        """List of AxisMetadata for the base axes."""
        return [
            ThicknessAxis(
                label="z", values=tuple(np.cumsum(self.slice_thickness)), units="Å"
            ),
            RealSpaceAxis(
                label="x", sampling=self.sampling[0], units="Å", endpoint=False
            ),
            RealSpaceAxis(
                label="y", sampling=self.sampling[1], units="Å", endpoint=False
            ),
        ]
=======
    @abstractmethod
    def base_axes_metadata(self):
        pass
>>>>>>> 8a35698d

    def _get_exit_planes_axes_metadata(self):
        return ThicknessAxis(label="z", values=tuple(self.exit_thicknesses))

    @property
    @abstractmethod
    def exit_planes(self) -> tuple[int, ...]:
        """The "exit planes" of the potential. The indices of slices where a measurement is returned."""
        pass

    @property
    def _exit_plane_after(self):
        exit_plane_index = 0
        exit_planes = self.exit_planes

        if exit_planes[0] == -1:
            exit_plane_index += 1

        is_exit_plane = np.zeros(len(self), dtype=bool)
        for i in range(len(is_exit_plane)):
            if i == exit_planes[exit_plane_index]:
                is_exit_plane[i] = True
                exit_plane_index += 1

        return is_exit_plane

    @property
    def exit_thicknesses(self) -> tuple[float]:
        """The "exit thicknesses" of the potential. The thicknesses in the potential where a measurement is returned."""
        thicknesses = np.cumsum(self.slice_thickness)

        if self.exit_planes[0] == -1:
            return tuple(
                np.insert(
                    thicknesses[np.array(self.exit_planes[1:], dtype=int)], 0, 0.0
                )
            )
        else:
            return tuple(thicknesses[np.array(self.exit_planes, dtype=int)])

    @property
    def num_exit_planes(self) -> int:
        """Number of exit planes."""
        return len(self.exit_planes)

    @abstractmethod
    def generate_slices(self, first_slice: int = 0, last_slice: int = None):
        pass

    @abstractmethod
    def build(
        self,
        first_slice: int = 0,
        last_slice: int = None,
        chunks: int = 1,
        lazy: bool = None,
    ):
        pass

    def __len__(self) -> int:
        return self.num_slices

    @property
    def num_slices(self) -> int:
        """Number of projected potential slices."""
        return len(self.slice_thickness)

    @property
    @abstractmethod
    def slice_thickness(self) -> np.ndarray:
        """Slice thicknesses for each slice."""
        pass

    @property
    def slice_limits(self) -> list[tuple[float, float]]:
        """The entrance and exit thicknesses of each slice [Å]."""
        cumulative_thickness = np.cumsum(np.concatenate(((0,), self.slice_thickness)))
        return [
            (cumulative_thickness[i], cumulative_thickness[i + 1])
            for i in range(len(cumulative_thickness) - 1)
        ]

    @property
    def thickness(self) -> float:
        """Thickness of the potential [Å]."""
        return sum(self.slice_thickness)

    def __iter__(self):
        for slic in self.generate_slices():
            yield slic

    def project(self) -> Images:
        """
        Sum of the potential slices as an image.

        Returns
        -------
        projected : Images
            The projected potential.
        """
        return self.build().project()

    @property
    def _default_ensemble_chunks(self) -> tuple:
        return validate_chunks(self.ensemble_shape, (1,) * len(self.ensemble_shape))

    def to_images(self):
        """
        Converts the potential to an ensemble of images.

        Returns
        -------
        image_ensemble : Images
            The potential slices as images.
        """
        return self.build().complex_images()

    def show(self, project: bool = True, **kwargs):
        """
        Show the potential projection. This requires building all potential slices.

        Parameters
        ----------
        project : bool, optional
            Show the projected potential (True, default) or show all potential slices. It is recommended to index a
            subset of the potential slices when this keyword set to False.
        kwargs :
            Additional keyword arguments for the show method of :class:`.Images`.
        """
        if project:
            return self.project().show(**kwargs)
        else:
            if "explode" not in kwargs.keys():
                kwargs["explode"] = True

            return self.to_images().show(**kwargs)


class BasePotential(BaseField):
    """Base class of all potentials. Documented in the subclasses."""

    @property
    def base_shape(self):
        """Shape of the base axes of the potential."""
        return (self.num_slices,) + self.gpts

    @property
    def base_axes_metadata(self):
        """List of AxisMetadata for the base axes."""
        return [
            ThicknessAxis(
                label="z", values=tuple(np.cumsum(self.slice_thickness)), units="Å"
            ),
            RealSpaceAxis(
                label="x", sampling=self.sampling[0], units="Å", endpoint=False
            ),
            RealSpaceAxis(
                label="y", sampling=self.sampling[1], units="Å", endpoint=False
            ),
        ]


def _validate_potential(
    potential: Atoms | BasePotential, waves: BaseWaves = None
) -> BasePotential:
    if isinstance(potential, (Atoms, BaseFrozenPhonons)):
        device = None
        if waves is not None:
            device = waves.device

        potential = Potential(potential, device=device)
    # elif not isinstance(potential, BasePotential):
    #    raise ValueError()

    if waves is not None and potential is not None:
        potential.grid.match(waves)

    return potential


def _validate_exit_planes(exit_planes, num_slices):
    if isinstance(exit_planes, int):
        if exit_planes >= num_slices:
            return (num_slices - 1,)

        exit_planes = list(range(exit_planes - 1, num_slices, exit_planes))
        if exit_planes[-1] != (num_slices - 1):
            exit_planes.append(num_slices - 1)
        exit_planes = (-1,) + tuple(exit_planes)
    elif exit_planes is None:
        exit_planes = (num_slices - 1,)

    return exit_planes


def _require_cell_transform(cell, box, plane, origin):

    if box == tuple(np.diag(cell)):
        return False

    if not is_cell_orthogonal(cell):
        return True

    if box is not None:
        return True

    if plane != "xy":
        return True

    if origin != (0.0, 0.0, 0.0):
        return True

    return False


class _FieldBuilder(BaseField):
    def __init__(
        self,
        array_object : Type[FieldArray],
        slice_thickness: float | tuple[float, ...],
        exit_planes: int | tuple[int, ...],
        cell: np.ndarray | Cell,
        gpts: int | tuple[int, int] = None,
        sampling: float | tuple[float, float] = None,
        box: tuple[float, float, float] = None,
        plane: str
        | tuple[tuple[float, float, float], tuple[float, float, float]] = "xy",
        origin: tuple[float, float, float] = (0.0, 0.0, 0.0),
        periodic: bool = True,
        device: str = None,
    ):
        self._array_object = array_object
        if _require_cell_transform(cell, box=box, plane=plane, origin=origin):
            axes = plane_to_axes(plane)
            cell = cell[:, list(axes)]
            box = tuple(best_orthogonal_cell(cell))

        elif box is None:
            box = tuple(np.diag(cell))

        self._grid = Grid(
            extent=box[:2], gpts=gpts, sampling=sampling, lock_extent=True
        )
        self._device = validate_device(device)

        self._box = box
        self._plane = plane
        self._origin = origin
        self._periodic = periodic

        self._slice_thickness = _validate_slice_thickness(
            slice_thickness, thickness=box[2]
        )
        self._exit_planes = _validate_exit_planes(
            exit_planes, len(self._slice_thickness)
        )

    @property
    def slice_thickness(self) -> tuple[float, ...]:
        return self._slice_thickness

    @property
    def exit_planes(self) -> tuple[int]:
        return self._exit_planes

    @property
    def device(self) -> str:
        """The device where the potential is created."""
        return self._device

    @property
    def periodic(self) -> bool:
        """Specifies whether the potential is periodic."""
        return self._periodic

    @property
    def plane(self) -> str:
        """The plane relative to the atoms mapped to `xy` plane of the potential, i.e. the plane is perpendicular to the
        propagation direction."""
        return self._plane

    @property
    def box(self) -> tuple[float, float, float]:
        """The extent of the potential in `x`, `y` and `z`."""
        return self._box

    @property
    def origin(self) -> tuple[float, float, float]:
        """The origin relative to the provided atoms mapped to the origin of the potential."""
        return self._origin

    def __getitem__(self, item) -> PotentialArray:
        return self.build(lazy=False)[item]

    @staticmethod
    def _wrap_build_potential(potential, first_slice, last_slice):
        potential = potential.item()
        array = potential.build(first_slice, last_slice, lazy=False).array
        return array

    def build(
        self,
        first_slice: int = 0,
        last_slice: int = None,
        max_batch: int | str = 1,
        lazy: bool = None,
    ) -> FieldArray:
        """
        Build the potential.

        Parameters
        ----------
        first_slice : int, optional
            Index of the first slice of the generated potential.
        last_slice : int, optional
            Index of the last slice of the generated potential
        max_batch : int or str, optional
            Maximum number of slices to calculate in task. Default is 1.
        lazy : bool, optional
            If True, create the wave functions lazily, otherwise, calculate instantly. If None, this defaults to the
            value set in the configuration file.

        Returns
        -------
        potential_array : PotentialArray
            The built potential as an array.
        """

        lazy = _validate_lazy(lazy)

        self.grid.check_is_defined()

        if last_slice is None:
            last_slice = len(self)

        if lazy:
            blocks = self.ensemble_blocks(self._default_ensemble_chunks)

            xp = get_array_module(self.device)
            chunks = validate_chunks(self.ensemble_shape, self._default_ensemble_chunks)
            chunks = chunks + self.base_shape

            if self.ensemble_shape:
                new_axis = tuple(
                    range(len(self.ensemble_shape), len(self.ensemble_shape) + len(self.base_shape))
                )
            else:
                new_axis = tuple(range(1, len(self.base_shape)))

            array = blocks.map_blocks(
                self._wrap_build_potential,
                new_axis=new_axis,
                first_slice=first_slice,
                last_slice=last_slice,
                chunks=chunks,
                meta=xp.array((), dtype=np.float32),
            )

        else:
            xp = get_array_module(self.device)

            array = xp.zeros(
                self.ensemble_shape + (last_slice - first_slice,) + self.base_shape[1:],
                dtype=xp.float32,
            )

            if self.ensemble_shape:
                for i, _, potential in self.generate_blocks(1):
                    potential = potential.item()
                    i = np.unravel_index((0,), self.ensemble_shape)

                    for j, slic in enumerate(
                        potential.generate_slices(first_slice, last_slice)
                    ):

                        array[i + (j,)] = slic.array[0]

            else:
                for j, slic in enumerate(self.generate_slices(first_slice, last_slice)):
                    array[j] = slic.array[0]

        potential = self._array_object(
            array,
            sampling=(self.sampling[0], self.sampling[1]),
            slice_thickness=self.slice_thickness[first_slice:last_slice],
            exit_planes=self.exit_planes,
            ensemble_axes_metadata=self.ensemble_axes_metadata,
        )
        return potential


class _FieldBuilderFromAtoms(_FieldBuilder):
    def __init__(
        self,
        atoms: Atoms | BaseFrozenPhonons,
        array_object: Type[FieldArray],
        gpts: int | tuple[int, int] = None,
        sampling: float | tuple[float, float] = None,
        slice_thickness: float | tuple[float, ...] = 1,
        exit_planes: int | tuple[int, ...] = None,
        plane: str
        | tuple[tuple[float, float, float], tuple[float, float, float]] = "xy",
        origin: tuple[float, float, float] = (0.0, 0.0, 0.0),
        box: tuple[float, float, float] = None,
        periodic: bool = True,
        integrator=None,
        device: str = None,
    ):

<<<<<<< HEAD
        if isinstance(atoms, Atoms):
            atoms = atoms.copy()
            atoms.calc = None

        if not hasattr(atoms, "randomize"):

            if isinstance(atoms, (list, tuple)):
                self._frozen_phonons = AtomsEnsemble(atoms)
            elif isinstance(atoms, Atoms):
                self._frozen_phonons = DummyFrozenPhonons(atoms)
            elif isinstance(atoms, str):
                self._frozen_phonons = DummyFrozenPhonons(_safe_read_atoms(atoms))
            else:
                raise ValueError()
        else:
            self._frozen_phonons = atoms

        if integrator is None:
            if projection == "finite":
                integrator = ProjectionQuadratureRule(parametrization=parametrization)
            elif projection == "infinite":
                integrator = ProjectedScatteringFactors(
                    parametrization=parametrization
                )
            else:
                raise NotImplementedError

=======
        self._frozen_phonons = _validate_frozen_phonons(atoms)
>>>>>>> 8a35698d
        self._integrator = integrator
        self._sliced_atoms = None
        self._array_object = array_object

        super().__init__(
            array_object=array_object,
            gpts=gpts,
            sampling=sampling,
            cell=self._frozen_phonons.cell,
            slice_thickness=slice_thickness,
            exit_planes=exit_planes,
            device=device,
            plane=plane,
            origin=origin,
            box=box,
            periodic=periodic,
        )

    @property
    def frozen_phonons(self) -> BaseFrozenPhonons:
        """Ensemble of atomic configurations representing frozen phonons."""
        return self._frozen_phonons

    @property
    def num_configurations(self) -> int:
        """Size of the ensemble of atomic configurations representing frozen phonons."""
        return len(self.frozen_phonons)

    @property
    def integrator(self):
        """The integrator determining how the projection integrals for each slice is calculated."""
        return self._integrator

    def _cutoffs(self):
        atoms = self.frozen_phonons.atoms
        unique_numbers = np.unique(atoms.numbers)
        return tuple(
            self._integrator.cutoff(chemical_symbols[number])
            for number in unique_numbers
        )

    def get_transformed_atoms(self):
        """
        The atoms used in the multislice algorithm, transformed to the given plane, origin and box.

        Returns
        -------
        transformed_atoms : Atoms
            Transformed atoms.
        """
        atoms = self.frozen_phonons.atoms

        if is_cell_orthogonal(atoms.cell) and self.plane != "xy":
            atoms = rotate_atoms_to_plane(atoms, self.plane)

        elif tuple(np.diag(atoms.cell)) != self.box:
            if self.periodic:
                atoms = orthogonalize_cell(
                    atoms,
                    box=self.box,
                    plane=self.plane,
                    origin=self.origin,
                    return_transform=False,
                    allow_transform=True,
                )
                return atoms
            else:
                cutoffs = self._cutoffs()
                atoms = cut_cell(
                    atoms,
                    cell=self.box,
                    plane=self.plane,
                    origin=self.origin,
                    margin=max(cutoffs) if cutoffs else 0.0,
                )

        return atoms

    def _prepare_atoms(self):

        atoms = self.get_transformed_atoms()

        if self.integrator.finite:
            cutoffs = self._cutoffs()
            margins = max(cutoffs) if len(cutoffs) else 0.0
        else:
            margins = 0.0

        if self.periodic:
            atoms = self.frozen_phonons.randomize(atoms)
            atoms.wrap()

        if not self.integrator.periodic and self.integrator.finite:
            atoms = pad_atoms(atoms, margins=margins)
        elif self.integrator.periodic:
            atoms = pad_atoms(atoms, margins=margins, directions="z")

        if not self.periodic:
            atoms = self.frozen_phonons.randomize(atoms)

        if self.integrator.finite:
            sliced_atoms = SlicedAtoms(
                atoms=atoms, slice_thickness=self.slice_thickness, z_padding=margins
            )
        else:
            sliced_atoms = SliceIndexedAtoms(
                atoms=atoms, slice_thickness=self.slice_thickness
            )

        return sliced_atoms

    def get_sliced_atoms(self) -> BaseSlicedAtoms:
        """
        The atoms grouped into the slices given by the slice thicknesses.

        Returns
        -------
        sliced_atoms : BaseSlicedAtoms
        """
        if self._sliced_atoms is not None:
            return self._sliced_atoms

        self._sliced_atoms = self._prepare_atoms()

        return self._sliced_atoms

    def generate_slices(
        self, first_slice: int = 0, last_slice: int = None, return_depth: float = False
    ):
        """
        Generate the slices for the potential.

        Parameters
        ----------
        first_slice : int, optional
            Index of the first slice of the generated potential.
        last_slice : int, optional
            Index of the last slice of the generated potential.
        return_depth : bool
            If True, return the depth of each generated slice.

        Yields
        ------
        slices : generator of np.ndarray
            Generator for the array of slices.
        """
        if last_slice is None:
            last_slice = len(self)

        xp = get_array_module(self.device)

        sliced_atoms = self.get_sliced_atoms()

        numbers = np.unique(sliced_atoms.atoms.numbers)

        exit_plane_after = self._exit_plane_after

        cumulative_thickness = np.cumsum(self.slice_thickness)

        for start, stop in generate_chunks(
            last_slice - first_slice, chunks=1, start=first_slice
        ):

            if len(numbers) > 1 or stop - start > 1:
                array = xp.zeros((stop - start,) + self.base_shape[1:], dtype=np.float32)
            else:
                array = None

            for i, slice_idx in enumerate(range(start, stop)):

<<<<<<< HEAD
                for Z, integrator in integrators.items():
                    atoms = sliced_atoms.get_atoms_in_slices(slice_idx, atomic_number=Z)

                    new_array = integrator.integrate_on_grid(
                        positions=atoms.positions,
                        a=sliced_atoms.slice_limits[slice_idx][0],
                        b=sliced_atoms.slice_limits[slice_idx][1],
                        gpts=self.gpts,
                        sampling=self.sampling,
                        device=self.device,
                    )

                    if array is not None:
                        array[i] += new_array
                    else:
                        array = new_array[None]
=======
                atoms = sliced_atoms.get_atoms_in_slices(slice_idx)

                new_array = self._integrator.integrate_on_grid(
                    atoms,
                    a=sliced_atoms.slice_limits[slice_idx][0],
                    b=sliced_atoms.slice_limits[slice_idx][1],
                    gpts=self.gpts,
                    sampling=self.sampling,
                    device=self.device,
                )

                if array is not None:
                    array[i] += new_array
                else:
                    array = new_array[None]
>>>>>>> 8a35698d

            if array is None:
                array = xp.zeros((stop - start,) + self.base_shape[1:], dtype=np.float32)

            #array -= array.min()

            exit_planes = tuple(np.where(exit_plane_after[start:stop])[0])

            potential_array = self._array_object(
                array,
                slice_thickness=self.slice_thickness[start:stop],
                exit_planes=exit_planes,
                extent=self.extent,
            )

            if return_depth:
                depth = cumulative_thickness[stop - 1]
                yield depth, potential_array
            else:
                yield potential_array

    @property
    def ensemble_axes_metadata(self):
        return self.frozen_phonons.ensemble_axes_metadata

    @property
    def ensemble_shape(self) -> tuple[int, ...]:
        return self.frozen_phonons.ensemble_shape

    @classmethod
    def _from_partitioned_args_func(cls, *args, frozen_phonons_partial, **kwargs):
        args = unpack_blockwise_args(args)

        frozen_phonons = frozen_phonons_partial(*args)
        frozen_phonons = frozen_phonons.item()

        new_potential = cls(frozen_phonons, **kwargs)

        ndims = max(len(new_potential.ensemble_shape), 1)
        new_potential = _wrap_with_array(new_potential, ndims)
        return new_potential

    def _from_partitioned_args(self, *args, **kwargs):
        frozen_phonons_partial = self.frozen_phonons._from_partitioned_args()
        kwargs = self._copy_kwargs(exclude=("atoms", "sampling"))

        return partial(
            self._from_partitioned_args_func,
            frozen_phonons_partial=frozen_phonons_partial,
            **kwargs,
        )

    def _partition_args(self, chunks: Chunks = (1,), lazy: bool = True):
        return self.frozen_phonons._partition_args(chunks, lazy=lazy)


class _PotentialBuilder(BasePotential):
    pass


def _validate_frozen_phonons(atoms):
    if isinstance(atoms, Atoms):
        atoms = atoms.copy()
        atoms.calc = None

    if not hasattr(atoms, "randomize"):
        if isinstance(atoms, (list, tuple)):
            frozen_phonons = AtomsEnsemble(atoms)
        elif isinstance(atoms, Atoms):
            frozen_phonons = DummyFrozenPhonons(atoms)
        else:
            raise ValueError()
    else:
        frozen_phonons = atoms

    return frozen_phonons


class Potential(_FieldBuilderFromAtoms, BasePotential):
    """
    Calculate the electrostatic potential of a set of atoms or frozen phonon configurations. The potential is calculated
    with the Independent Atom Model (IAM) using a user-defined parametrization of the atomic potentials.

    Parameters
    ----------
    atoms : ase.Atoms or abtem.FrozenPhonons
        Atoms or FrozenPhonons defining the atomic configuration(s) used in the independent atom model for calculating
        the electrostatic potential(s).
    gpts : one or two int, optional
        Number of grid points in `x` and `y` describing each slice of the potential. Provide either "sampling" (spacing
        between consecutive grid points) or "gpts" (total number of grid points).
    sampling : one or two float, optional
        Sampling of the potential in `x` and `y` [1 / Å]. Provide either "sampling" or "gpts".
    slice_thickness : float or sequence of float, optional
        Thickness of the potential slices in the propagation direction in [Å] (default is 0.5 Å).
        If given as a float, the number of slices is calculated by dividing the slice thickness into the `z`-height of
        supercell. The slice thickness may be given as a sequence of values for each slice, in which case an error will
        be thrown if the sum of slice thicknesses is not equal to the height of the atoms.
    parametrization : 'lobato' or 'kirkland', optional
        The potential parametrization describes the radial dependence of the potential for each element. Two of the
        most accurate parametrizations are available (by Lobato et al. and Kirkland; default is 'lobato').
        See the citation guide for references.
    projection : 'finite' or 'infinite', optional
        If 'finite' the 3D potential is numerically integrated between the slice boundaries. If 'infinite' (default),
        the infinite potential projection of each atom will be assigned to a single slice.
    exit_planes : int or tuple of int, optional
        The `exit_planes` argument can be used to calculate thickness series.
        Providing `exit_planes` as a tuple of int indicates that the tuple contains the slice indices after which an
        exit plane is desired, and hence during a multislice simulation a measurement is created. If `exit_planes` is
        an integer a measurement will be collected every `exit_planes` number of slices.
    plane : str or two tuples of three float, optional
        The plane relative to the provided atoms mapped to `xy` plane of the potential, i.e. provided plane is
        perpendicular to the propagation direction. If string, it must be a concatenation of two of 'x', 'y' and 'z';
        the default value 'xy' indicates that potential slices are cuts along the `xy`-plane of the atoms.
        The plane may also be specified with two arbitrary 3D vectors, which are mapped to the `x` and `y` directions of
        the potential, respectively. The length of the vectors has no influence. If the vectors are not perpendicular,
        the second vector is rotated in the plane to become perpendicular to the first. Providing a value of
        ((1., 0., 0.), (0., 1., 0.)) is equivalent to providing 'xy'.
    origin : three float, optional
        The origin relative to the provided atoms mapped to the origin of the potential. This is equivalent to
        translating the atoms. The default is (0., 0., 0.).
    box : three float, optional
        The extent of the potential in `x`, `y` and `z`. If not given this is determined from the atoms' cell.
        If the box size does not match an integer number of the atoms' supercell, an affine transformation may be
        necessary to preserve periodicity, determined by the `periodic` keyword.
    periodic : bool, True
        If a transformation of the atomic structure is required, `periodic` determines how the atomic structure is
        transformed. If True, the periodicity of the Atoms is preserved, which may require applying a small affine
        transformation to the atoms. If False, the transformed potential is effectively cut out of a larger repeated
        potential, which may not preserve periodicity.
    integrator : ProjectionIntegrator, optional
        Provide a custom integrator for the projection integrals of the potential slicing.
    device : str, optional
        The device used for calculating the potential, 'cpu' or 'gpu'. The default is determined by the user
        configuration file.
    """

    _exclude_from_copy = ("parametrization", "projection")

    def __init__(
        self,
        atoms: Atoms | BaseFrozenPhonons = None,
        gpts: int | tuple[int, int] = None,
        sampling: float | tuple[float, float] = None,
        slice_thickness: float | tuple[float, ...] = 1,
        parametrization: str | Parametrization = "lobato",
        projection: str = "infinite",
        exit_planes: int | tuple[int, ...] = None,
        plane: str
        | tuple[tuple[float, float, float], tuple[float, float, float]] = "xy",
        origin: tuple[float, float, float] = (0.0, 0.0, 0.0),
        box: tuple[float, float, float] = None,
        periodic: bool = True,
        integrator: FieldIntegrator = None,
        device: str = None,
    ):

        if integrator is None:
            if projection == "finite":
                integrator = QuadratureProjectionIntegrals(parametrization=parametrization)
            elif projection == "infinite":
                integrator = ScatteringFactorProjectionIntegrals(parametrization=parametrization)
            else:
                raise NotImplementedError

        super().__init__(
            atoms=atoms,
            array_object=PotentialArray,
            gpts=gpts,
            sampling=sampling,
            slice_thickness=slice_thickness,
            exit_planes=exit_planes,
            device=device,
            plane=plane,
            origin=origin,
            box=box,
            periodic=periodic,
            integrator=integrator,
        )


class FieldArray(BaseField, ArrayObject):

    def __init__(
        self,
        array: np.ndarray | da.core.Array,
        slice_thickness: float | tuple[float, ...] = None,
        extent: float | tuple[float, float] = None,
        sampling: float | tuple[float, float] = None,
        exit_planes: int | tuple[int, ...] = None,
        ensemble_axes_metadata: list[AxisMetadata] = None,
        metadata: dict = None,
    ):
        self._slice_thickness = _validate_slice_thickness(
            slice_thickness, num_slices=array.shape[-self._base_dims]
        )

        self._exit_planes = _validate_exit_planes(
            exit_planes, len(self._slice_thickness)
        )
        self._grid = Grid(extent=extent, gpts=array.shape[-2:], sampling=sampling)

        super().__init__(
            array=array,
            ensemble_axes_metadata=ensemble_axes_metadata,
            metadata=metadata,
        )

    @property
    def num_configurations(self):
        indices = _find_axes_type(self, FrozenPhononsAxis)
        if indices:
            return reduce(mul, tuple(self.array.shape[i] for i in indices))
        else:
            return 1

    @property
    def slice_thickness(self) -> tuple[float, ...]:
        return self._slice_thickness

    @property
    def exit_planes(self) -> tuple[int, ...]:
        return self._exit_planes

    def build(
        self,
        first_slice: int = 0,
        last_slice: int = None,
        chunks: int = 1,
        lazy: bool = None,
    ):
        raise RuntimeError("potential is already built")

    def generate_slices(self, first_slice:int=0, last_slice:int=None):
        """
        Generate the slices for the potential.

        Parameters
        ----------
        first_slice : int, optional
            Index of the first slice of the generated potential.
        last_slice : int, optional
            Index of the last slice of the generated potential.

        Yields
        ------
        slices : generator of np.ndarray
            Generator for the array of slices.
        """
        if last_slice is None:
            last_slice = len(self)

        exit_plane_after = self._exit_plane_after
        cum_thickness = np.cumsum(self.slice_thickness)
        start = first_slice
        stop = first_slice + 1

        for i in range(first_slice, last_slice):
            s = (0,) * (len(self.array.shape) - 3) + (i,)
            array = self.array[s][None]

            slic = self.__class__(
                array, self.slice_thickness[i : i + 1], extent=self.extent
            )

            exit_planes = tuple(np.where(exit_plane_after[start:stop])[0])

            slic._exit_planes = exit_planes

            start += 1
            stop += 1

            yield slic

    def __getitem__(self, items):
        if isinstance(items, (Number, slice)):
            items = (items,)

        ensemble_items = items[: len(self.ensemble_shape)]
        slic_items = items[len(self.ensemble_shape) :]

        if len(ensemble_items):
            potential_array = super().__getitem__(ensemble_items)
        else:
            potential_array = self

        if len(slic_items) == 0:
            return potential_array

        padded_items = (slice(None),) * len(potential_array.ensemble_shape) + slic_items

        array = potential_array._array[padded_items]
        slice_thickness = np.array(potential_array.slice_thickness)[slic_items]

        if len(array.shape) < len(potential_array.shape):
            array = array[
                (slice(None),) * len(potential_array.ensemble_shape) + (None,)
            ]
            slice_thickness = slice_thickness[None]

        kwargs = potential_array._copy_kwargs(exclude=("array", "slice_thickness"))
        kwargs["array"] = array
        kwargs["slice_thickness"] = slice_thickness
        kwargs["sampling"] = None
        return potential_array.__class__(**kwargs)

    def tile(self, repetitions: tuple[int, int] | tuple[int, int, int]):
        """
        Tile the potential.

        Parameters
        ----------
        repetitions: two or three int
            The number of repetitions of the potential along each axis. NOTE: if three integers are given, the first
            represents the number of repetitions along the `z`-axis.

        Returns
        -------
        PotentialArray object
            The tiled potential.
        """
        if len(repetitions) == 2:
            repetitions = tuple(repetitions) + (1,)

        new_array = np.tile(
            self.array, (repetitions[2], repetitions[0], repetitions[1])
        )

        new_extent = (self.extent[0] * repetitions[0], self.extent[1] * repetitions[1])
        new_slice_thickness = tuple(np.tile(self.slice_thickness, repetitions[2]))

        return self.__class__(
            array=new_array,
            slice_thickness=new_slice_thickness,
            extent=new_extent,
            ensemble_axes_metadata=self.ensemble_axes_metadata,
        )

    def to_hyperspy(self):
        return self.to_images().to_hyperspy()

    def to_images(self):
        """Convert slices of the potential to a stack of images."""
        metadata = {"label": "potential", "units": "eV / e"}

        return Images(
            array=self._array,
            sampling=(self.sampling[0], self.sampling[1]),
            metadata=metadata,
            ensemble_axes_metadata=self.axes_metadata[:-2],
        )

    def project(self) -> Images:
        """
        Create a 2D array representing a projected image of the potential(s).

        Returns
        -------
        images : Images
            One or more images of the projected potential(s).
        """
        metadata = {"label": "potential", "units": "eV / e"}
        array = self.array.sum(-self._base_dims)
        #array -= array.min((-2, -1), keepdims=True)

        ensemble_axes_metadata = self.ensemble_axes_metadata + self.base_axes_metadata[1:-2]

        return Images(
            array=array,
            sampling=self.sampling,
            ensemble_axes_metadata=ensemble_axes_metadata,
            metadata=metadata,
        )


class PotentialArray(BasePotential, FieldArray):
    """
    The potential array represents slices of the electrostatic potential as an array. All other potentials build
    potential arrays.

    Parameters
    ----------
    array: 3D np.ndarray
        The array representing the potential slices. The first dimension is the slice index and the last two are the
        spatial dimensions.
    slice_thickness: float
        The thicknesses of potential slices [Å]. If a float, the thickness is the same for all slices.
        If a sequence, the length must equal the length of the potential array.
    extent: one or two float, optional
        Lateral extent of the potential [Å].
    sampling: one or two float, optional
        Lateral sampling of the potential [1 / Å].
    exit_planes : int or tuple of int, optional
        The `exit_planes` argument can be used to calculate thickness series.
        Providing `exit_planes` as a tuple of int indicates that the tuple contains the slice indices after which an
        exit plane is desired, and hence during a multislice simulation a measurement is created. If `exit_planes` is
        an integer a measurement will be collected every `exit_planes` number of slices.
    ensemble_axes_metadata : list of AxesMetadata
        Axis metadata for each ensemble axis. The axis metadata must be compatible with the shape of the array.
    metadata : dict
        A dictionary defining wave function metadata. All items will be added to the metadata of measurements derived
        from the waves.
    """

    _base_dims = 3

    def __init__(
        self,
        array: np.ndarray | da.core.Array,
        slice_thickness: float | tuple[float, ...] = None,
        extent: float | tuple[float, float] = None,
        sampling: float | tuple[float, float] = None,
        exit_planes: int | tuple[int, ...] = None,
        ensemble_axes_metadata: list[AxisMetadata] = None,
        metadata: dict = None,
    ):
        super().__init__(
            array=array,
            slice_thickness=slice_thickness,
            extent=extent,
            sampling=sampling,
            exit_planes=exit_planes,
            ensemble_axes_metadata=ensemble_axes_metadata,
            metadata=metadata,
        )

    def transmission_function(self, energy: float) -> TransmissionFunction:
        """
        Calculate the transmission functions for each slice for a specific energy.

        Parameters
        ----------
        energy: float
            Electron energy [eV].

        Returns
        -------
        transmissionfunction : TransmissionFunction
            Transmission functions for each slice.
        """
        xp = get_array_module(self.array)

        def _transmission_function(array, energy):
            array = complex_exponential(xp.float32(energy2sigma(energy)) * array)
            return array

        if self.is_lazy:
            array = self._array.map_blocks(
                _transmission_function,
                energy=energy,
                meta=xp.array((), dtype=xp.complex64),
            )
        else:
            array = _transmission_function(self._array, energy=energy)

        t = TransmissionFunction(
            array,
            slice_thickness=self.slice_thickness,
            extent=self.extent,
            energy=energy,
        )
        return t

    def transmit(self, waves: Waves, conjugate: bool = False) -> Waves:
        """
        Transmit a wave function through a potential slice.

        Parameters
        ----------
        waves: Waves
            Waves object to transmit.
        conjugate : bool, optional
            If True, use the conjugate of the transmission function. Default is False.

        Returns
        -------
        transmission_function : TransmissionFunction
            Transmission function for the wave function through the potential slice.
        """

        transmission_function = self.transmission_function(waves.energy)

        return transmission_function.transmit(waves, conjugate=conjugate)


class TransmissionFunction(PotentialArray, HasAcceleratorMixin):
    """Class to describe transmission functions.

    Parameters
    ----------
    array : 3D np.ndarray
        The array representing the potential slices. The first dimension is the slice index and the last two are the
        spatial dimensions.
    slice_thickness : float
        The thicknesses of potential slices [Å]. If a float, the thickness is the same for all slices.
        If a sequence, the length must equal the length of the potential array.
    extent : one or two float, optional
        Lateral extent of the potential [Å].
    sampling : one or two float, optional
        Lateral sampling of the potential [1 / Å].
    energy : float
        Electron energy [eV].
    """

    def __init__(
        self,
        array: np.ndarray,
        slice_thickness: float | Sequence[float],
        extent: float | tuple[float, float] = None,
        sampling: float | tuple[float, float] = None,
        energy: float = None,
    ):

        self._accelerator = Accelerator(energy=energy)
        super().__init__(array, slice_thickness, extent, sampling)

    def get_chunk(self, first_slice, last_slice) -> TransmissionFunction:
        array = self.array[first_slice:last_slice]
        if len(array.shape) == 2:
            array = array[None]
        return self.__class__(
            array,
            self.slice_thickness[first_slice:last_slice],
            extent=self.extent,
            energy=self.energy,
        )

    def transmission_function(self, energy) -> TransmissionFunction:
        """
        Calculate the transmission functions for each slice for a specific energy.

        Parameters
        ----------
        energy: float
            Electron energy [eV].

        Returns
        -------
        transmissionfunction : TransmissionFunction
            Transmission functions for each slice.
        """
        if energy != self.energy:
            raise RuntimeError()
        return self

    def transmit(self, waves: Waves, conjugate: bool = False) -> Waves:
        """
        Transmit a wave function through a potential slice.

        Parameters
        ----------
        waves: Waves
            Waves object to transmit.
        conjugate : bool, optional
            If True, use the conjugate of the transmission function. Default is False.

        Returns
        -------
        transmission_function : Waves
            Transmission function for the wave function through the potential slice.
        """
        self.accelerator.check_match(waves)
        self.grid.check_match(waves)

        xp = get_array_module(self.array[0])

        if conjugate:
            waves._array *= xp.conjugate(self.array[0])
        else:
            waves._array *= self.array[0]

        return waves


class CrystalPotential(_PotentialBuilder):
    """
    The crystal potential may be used to represent a potential consisting of a repeating unit. This may allow
    calculations to be performed with lower computational cost by calculating the potential unit once and repeating it.

    If the repeating unit is a potential with frozen phonons it is treated as an ensemble from which each repeating
    unit along the `z`-direction is randomly drawn. If `num_frozen_phonons` an ensemble of crystal potentials are created
    each with a random seed for choosing potential units.

    Parameters
    ----------
    potential_unit : BasePotential
        The potential unit to assemble the crystal potential from.
    repetitions : three int
        The repetitions of the potential in `x`, `y` and `z`.
    num_frozen_phonons : int, optional
        Number of frozen phonon configurations assembled from the potential units.
    exit_planes : int or tuple of int, optional
        The `exit_planes` argument can be used to calculate thickness series.
        Providing `exit_planes` as a tuple of int indicates that the tuple contains the slice indices after which an
        exit plane is desired, and hence during a multislice simulation a measurement is created. If `exit_planes` is
        an integer a measurement will be collected every `exit_planes` number of slices.
    seeds: int or sequence of int
        Seed for the random number generator (RNG), or one seed for each RNG in the frozen phonon ensemble.
    """

    def __init__(
        self,
        potential_unit: BasePotential,
        repetitions: tuple[int, int, int],
        num_frozen_phonons: int = None,
        exit_planes: int = None,
        seeds: int | tuple[int, ...] = None,
    ):

        if num_frozen_phonons is None and seeds is None:
            self._seeds = None
        else:
            if num_frozen_phonons is None and seeds:
                num_frozen_phonons = len(seeds)
            elif num_frozen_phonons is None and seeds is None:
                num_frozen_phonons = 1

            self._seeds = _validate_seeds(seeds, num_frozen_phonons)

        if (
            (potential_unit.num_configurations == 1)
            and (num_frozen_phonons is not None)
            and (num_frozen_phonons > 1)
        ):
            warnings.warn(
                "'num_frozen_phonons' is greater than one, but the potential unit does not have frozen phonons"
            )

        # if (potential_unit.num_frozen_phonons > 1) and (num_frozen_phonons is not None):
        #     warnings.warn(
        #         "the potential unit has frozen phonons, but 'num_frozen_phonons' is not set"
        #     )

        gpts = (
            potential_unit.gpts[0] * repetitions[0],
            potential_unit.gpts[1] * repetitions[1],
        )
        extent = (
            potential_unit.extent[0] * repetitions[0],
            potential_unit.extent[1] * repetitions[1],
        )

        box = extent + (potential_unit.thickness * repetitions[2],)
        slice_thickness = potential_unit.slice_thickness * repetitions[2]
        super().__init__(
            gpts=gpts,
            cell=Cell(np.diag(box)),
            slice_thickness=slice_thickness,
            exit_planes=exit_planes,
            device=potential_unit.device,
            plane="xy",
            origin=(0.0, 0.0, 0.0),
            box=box,
            periodic=True,
        )

        self._potential_unit = potential_unit
        self._repetitions = repetitions

    @property
    def ensemble_shape(self) -> tuple[int, ...]:
        if self._seeds is None:
            return ()
        else:
            return (self.num_configurations,)

    @property
    def num_configurations(self):
        if self._seeds is None:
            return 1
        else:
            return len(self._seeds)

    @property
    def seeds(self):
        return self._seeds

    @property
    def potential_unit(self) -> BasePotential:
        return self._potential_unit

    @HasGridMixin.gpts.setter
    def gpts(self, gpts):
        if not (
            (gpts[0] % self.repetitions[0] == 0)
            and (gpts[1] % self.repetitions[0] == 0)
        ):
            raise ValueError(
                "Number of grid points must be divisible by the number of potential repetitions."
            )
        self.grid.gpts = gpts
        self._potential_unit.gpts = (
            gpts[0] // self._repetitions[0],
            gpts[1] // self._repetitions[1],
        )

    @HasGridMixin.sampling.setter
    def sampling(self, sampling):
        self.sampling = sampling
        self._potential_unit.sampling = sampling

    @property
    def repetitions(self) -> tuple[int, int, int]:
        return self._repetitions

    @property
    def num_slices(self) -> int:
        return self._potential_unit.num_slices * self.repetitions[2]

    @property
    def ensemble_axes_metadata(self) -> list[AxisMetadata]:
        if self.seeds is None:
            return []
        else:
            return [FrozenPhononsAxis(_ensemble_mean=True)]

    @classmethod
    def _from_partitioned_args_func(cls, *args, **kwargs):
        args = unpack_blockwise_args(args)
        potential, seed = args[0]
        if hasattr(potential, "item"):
            potential = potential.item()

        if seed is not None:
            num_frozen_phonons = len(seed)
        else:
            num_frozen_phonons = None

        new = cls(
            potential_unit=potential,
            seeds=seed,
            num_frozen_phonons=num_frozen_phonons,
            **kwargs,
        )
        return _wrap_with_array(new)

    def _from_partitioned_args(self):
        kwargs = self._copy_kwargs(
            exclude=("potential_unit", "seeds", "num_frozen_phonons")
        )
        output = partial(self._from_partitioned_args_func, **kwargs)
        return output

    def _partition_args(self, chunks: int = 1, lazy: bool = True):

        chunks = validate_chunks(self.ensemble_shape, chunks)

        if chunks == ():
            chunks = ((1,),)

        if lazy:
            arrays = []

            for i, (start, stop) in enumerate(chunk_ranges(chunks)[0]):

                if self.seeds is not None:
                    seeds = self.seeds[start:stop]
                else:
                    seeds = None

                lazy_atoms = dask.delayed(self.potential_unit)
                lazy_args = dask.delayed(_wrap_with_array)((lazy_atoms, seeds), ndims=1)
                lazy_array = da.from_delayed(lazy_args, shape=(1,), dtype=object)
                arrays.append(lazy_array)

            array = da.concatenate(arrays)
        else:

            potential_unit = self.potential_unit
            # if self.potential_unit.array:
            #    atoms = atoms.compute()
            array = np.zeros((len(chunks[0]),), dtype=object)
            for i, (start, stop) in enumerate(chunk_ranges(chunks)[0]):
                if self.seeds is not None:
                    seeds = self.seeds[start:stop]
                else:
                    seeds = None

                array.itemset(i, (potential_unit, self.seeds))

        return (array,)

        # chunks = validate_chunks(self.ensemble_shape, chunks)
        #
        # if not len(self.ensemble_shape):
        #     chunks = ((1,),)
        #
        # if lazy:
        #     arrays = []
        #     for i, (start, stop) in enumerate(chunk_ranges(chunks)[0]):
        #         if self.seeds is not None:
        #             seeds = self.seeds[start:stop]
        #         else:
        #             seeds = self.seeds
        #         lazy_potential = self.potential_unit.ensemble_blocks(-1)
        #         lazy_args = dask.delayed(_wrap_with_array)((lazy_potential, seeds), ndims=1)
        #         lazy_array = da.from_delayed(lazy_args, shape=(1,), dtype=object)
        #         arrays.append(lazy_array)
        #
        #     array = da.concatenate(arrays)
        # else:
        #
        #     array = np.zeros((chunks[0],), dtype=object)
        #     for i, (start, stop) in enumerate(chunk_ranges(chunks)[0]):
        #         if self.seeds is not None:
        #             seeds = self.seeds[start:stop]
        #         else:
        #             seeds = self.seeds
        #
        #         array.itemset(i, (self.potential_unit, seeds))
        # return (array,)

    def generate_slices(
        self, first_slice: int = 0, last_slice: int = None, return_depth: bool = False
    ):
        """
        Generate the slices for the potential.

        Parameters
        ----------
        first_slice : int, optional
            Index of the first slice of the generated potential.
        last_slice : int, optional
            Index of the last slice of the generated potential.
        return_depth : bool
            If True, return the depth of each generated slice.

        Yields
        ------
        slices : generator of np.ndarray
            Generator for the array of slices.
        """
        if hasattr(self.potential_unit, "array"):
            potentials = self.potential_unit
        else:
            potentials = self.potential_unit.build(lazy=False)

        if len(potentials.shape) == 3:
            potentials = potentials.expand_dims(axis=0)

        if self.seeds is None:
            rng = np.random.default_rng(self.seeds)
        else:
            rng = np.random.default_rng(self.seeds[0])

        exit_plane_after = self._exit_plane_after
        cum_thickness = np.cumsum(self.slice_thickness)
        start = first_slice
        stop = first_slice + 1

        for i in range(self.repetitions[2]):
            generator = potentials[
                rng.integers(0, potentials.shape[0])
            ].generate_slices()

            for i in range(len(self.potential_unit)):
                slic = next(generator).tile(self.repetitions[:2])

                exit_planes = tuple(np.where(exit_plane_after[start:stop])[0])

                slic._exit_planes = exit_planes

                start += 1
                stop += 1

                if return_depth:
                    yield cum_thickness[stop - 1], slic
                else:
                    yield slic<|MERGE_RESOLUTION|>--- conflicted
+++ resolved
@@ -43,7 +43,7 @@
     BaseFrozenPhonons,
     DummyFrozenPhonons,
     _validate_seeds,
-    AtomsEnsemble, _safe_read_atoms,
+    AtomsEnsemble,
 )
 from abtem.integrals import ScatteringFactorProjectionIntegrals, QuadratureProjectionIntegrals
 from abtem.measurements import Images
@@ -62,15 +62,6 @@
 
 class BaseField(Ensemble, HasGridMixin, EqualityMixin, CopyMixin, metaclass=ABCMeta):
     @property
-<<<<<<< HEAD
-    def base_shape(self) -> tuple[int, ...]:
-        """Shape of the base axes of the potential."""
-        return (self.num_slices,) + self.gpts
-
-    @property
-    @abstractmethod
-    def num_frozen_phonons(self) -> int:
-=======
     @abstractmethod
     def base_shape(self) -> tuple[int, ...]:
         pass
@@ -78,37 +69,20 @@
     @property
     @abstractmethod
     def num_configurations(self):
->>>>>>> 8a35698d
         """Number of frozen phonons in the ensemble of potentials."""
         pass
 
     @property
-<<<<<<< HEAD
-    def base_axes_metadata(self) -> list[AxisMetadata]:
-        """List of AxisMetadata for the base axes."""
-        return [
-            ThicknessAxis(
-                label="z", values=tuple(np.cumsum(self.slice_thickness)), units="Å"
-            ),
-            RealSpaceAxis(
-                label="x", sampling=self.sampling[0], units="Å", endpoint=False
-            ),
-            RealSpaceAxis(
-                label="y", sampling=self.sampling[1], units="Å", endpoint=False
-            ),
-        ]
-=======
     @abstractmethod
     def base_axes_metadata(self):
         pass
->>>>>>> 8a35698d
 
     def _get_exit_planes_axes_metadata(self):
         return ThicknessAxis(label="z", values=tuple(self.exit_thicknesses))
 
     @property
     @abstractmethod
-    def exit_planes(self) -> tuple[int, ...]:
+    def exit_planes(self) -> tuple[int]:
         """The "exit planes" of the potential. The indices of slices where a measurement is returned."""
         pass
 
@@ -134,6 +108,7 @@
         thicknesses = np.cumsum(self.slice_thickness)
 
         if self.exit_planes[0] == -1:
+
             return tuple(
                 np.insert(
                     thicknesses[np.array(self.exit_planes[1:], dtype=int)], 0, 0.0
@@ -511,37 +486,7 @@
         device: str = None,
     ):
 
-<<<<<<< HEAD
-        if isinstance(atoms, Atoms):
-            atoms = atoms.copy()
-            atoms.calc = None
-
-        if not hasattr(atoms, "randomize"):
-
-            if isinstance(atoms, (list, tuple)):
-                self._frozen_phonons = AtomsEnsemble(atoms)
-            elif isinstance(atoms, Atoms):
-                self._frozen_phonons = DummyFrozenPhonons(atoms)
-            elif isinstance(atoms, str):
-                self._frozen_phonons = DummyFrozenPhonons(_safe_read_atoms(atoms))
-            else:
-                raise ValueError()
-        else:
-            self._frozen_phonons = atoms
-
-        if integrator is None:
-            if projection == "finite":
-                integrator = ProjectionQuadratureRule(parametrization=parametrization)
-            elif projection == "infinite":
-                integrator = ProjectedScatteringFactors(
-                    parametrization=parametrization
-                )
-            else:
-                raise NotImplementedError
-
-=======
         self._frozen_phonons = _validate_frozen_phonons(atoms)
->>>>>>> 8a35698d
         self._integrator = integrator
         self._sliced_atoms = None
         self._array_object = array_object
@@ -712,24 +657,6 @@
 
             for i, slice_idx in enumerate(range(start, stop)):
 
-<<<<<<< HEAD
-                for Z, integrator in integrators.items():
-                    atoms = sliced_atoms.get_atoms_in_slices(slice_idx, atomic_number=Z)
-
-                    new_array = integrator.integrate_on_grid(
-                        positions=atoms.positions,
-                        a=sliced_atoms.slice_limits[slice_idx][0],
-                        b=sliced_atoms.slice_limits[slice_idx][1],
-                        gpts=self.gpts,
-                        sampling=self.sampling,
-                        device=self.device,
-                    )
-
-                    if array is not None:
-                        array[i] += new_array
-                    else:
-                        array = new_array[None]
-=======
                 atoms = sliced_atoms.get_atoms_in_slices(slice_idx)
 
                 new_array = self._integrator.integrate_on_grid(
@@ -745,7 +672,6 @@
                     array[i] += new_array
                 else:
                     array = new_array[None]
->>>>>>> 8a35698d
 
             if array is None:
                 array = xp.zeros((stop - start,) + self.base_shape[1:], dtype=np.float32)
