"""Module for describing electrostatic potentials using the independent atom model."""
from __future__ import annotations

import warnings
from abc import abstractmethod
from functools import partial
from functools import reduce
from numbers import Number
from operator import mul
from typing import Sequence, TYPE_CHECKING

import dask
import dask.array as da
import numpy as np
from ase import Atoms
from ase.cell import Cell
from ase.data import chemical_symbols

from abtem.array import ArrayObject, _validate_lazy
from abtem.atoms import (
    is_cell_orthogonal,
    orthogonalize_cell,
    best_orthogonal_cell,
    cut_cell,
    pad_atoms,
    plane_to_axes,
    rotate_atoms_to_plane,
)
from abtem.core.axes import (
    RealSpaceAxis,
    _find_axes_type,
)
from abtem.core.axes import ThicknessAxis, FrozenPhononsAxis, AxisMetadata
from abtem.core.backend import get_array_module, validate_device
from abtem.core.chunks import generate_chunks, Chunks, chunk_ranges
from abtem.core.chunks import validate_chunks
from abtem.core.complex import complex_exponential
from abtem.core.energy import HasAcceleratorMixin, Accelerator, energy2sigma
from abtem.core.ensemble import Ensemble, _wrap_with_array, unpack_blockwise_args
from abtem.core.grid import Grid, HasGridMixin

from abtem.integrals.gaussians import GaussianProjectionIntegrals
from abtem.integrals.infinite import InfinitePotentialProjections
from abtem.integrals.quadrature import ProjectionQuadratureRule
from abtem.core.utils import EqualityMixin, CopyMixin
from abtem.inelastic.phonons import (
    BaseFrozenPhonons,
    DummyFrozenPhonons,
    _validate_seeds,
    AtomsEnsemble,
)
from abtem.measurements import Images
from abtem.slicing import (
    _validate_slice_thickness,
    SliceIndexedAtoms,
    SlicedAtoms,
    BaseSlicedAtoms,
)

if TYPE_CHECKING:
    from abtem.waves import Waves, BaseWaves
    from abtem.parametrizations.base import Parametrization
    from abtem.integrals import ProjectionIntegratorPlan


class BasePotential(
    Ensemble,
    HasGridMixin,
    EqualityMixin,
    CopyMixin,
):
    """Base class of all potentials. Documented in the subclasses."""

    @property
    def base_shape(self):
        """Shape of the base axes of the potential."""
        return (self.num_slices,) + self.gpts

    @property
    @abstractmethod
    def num_frozen_phonons(self):
        """Number of frozen phonons in the ensemble of potentials."""
        pass

    @property
    def base_axes_metadata(self):
        """List of AxisMetadata for the base axes."""
        return [
            ThicknessAxis(
                label="z", values=tuple(np.cumsum(self.slice_thickness)), units="Å"
            ),
            RealSpaceAxis(
                label="x", sampling=self.sampling[0], units="Å", endpoint=False
            ),
            RealSpaceAxis(
                label="y", sampling=self.sampling[1], units="Å", endpoint=False
            ),
        ]

    def _get_exit_planes_axes_metadata(self):
        return ThicknessAxis(label="z", values=tuple(self.exit_thicknesses))

    @property
    @abstractmethod
    def exit_planes(self) -> tuple[int]:
        """The "exit planes" of the potential. The indices of slices where a measurement is returned."""
        pass

    @property
    def _exit_plane_after(self):
        exit_plane_index = 0
        exit_planes = self.exit_planes

        if exit_planes[0] == -1:
            exit_plane_index += 1

        is_exit_plane = np.zeros(len(self), dtype=bool)
        for i in range(len(is_exit_plane)):
            if i == exit_planes[exit_plane_index]:
                is_exit_plane[i] = True
                exit_plane_index += 1

        return is_exit_plane

    @property
    def exit_thicknesses(self) -> tuple[float]:
        """The "exit thicknesses" of the potential. The thicknesses in the potential where a measurement is returned."""
        thicknesses = np.cumsum(self.slice_thickness)

        if self.exit_planes[0] == -1:

            return tuple(
                np.insert(
                    thicknesses[np.array(self.exit_planes[1:], dtype=int)], 0, 0.0
                )
            )
        else:
            return tuple(thicknesses[np.array(self.exit_planes, dtype=int)])

    @property
    def num_exit_planes(self) -> int:
        """Number of exit planes."""
        return len(self.exit_planes)

    @abstractmethod
    def generate_slices(self, first_slice: int = 0, last_slice: int = None):
        pass

    @abstractmethod
    def build(
        self,
        first_slice: int = 0,
        last_slice: int = None,
        chunks: int = 1,
        lazy: bool = None,
    ):
        pass

    def __len__(self) -> int:
        return self.num_slices

    @property
    def num_slices(self) -> int:
        """Number of projected potential slices."""
        return len(self.slice_thickness)

    @property
    @abstractmethod
    def slice_thickness(self) -> np.ndarray:
        """Slice thicknesses for each slice."""
        pass

    @property
    def slice_limits(self) -> list[tuple[float, float]]:
        """The entrance and exit thicknesses of each slice [Å]."""
        cumulative_thickness = np.cumsum(np.concatenate(((0,), self.slice_thickness)))
        return [
            (cumulative_thickness[i], cumulative_thickness[i + 1])
            for i in range(len(cumulative_thickness) - 1)
        ]

    @property
    def thickness(self) -> float:
        """Thickness of the potential [Å]."""
        return sum(self.slice_thickness)

    def __iter__(self):
        for slic in self.generate_slices():
            yield slic

    def project(self) -> Images:
        """
        Sum of the potential slices as an image.

        Returns
        -------
        projected : Images
            The projected potential.
        """
        return self.build().project()

    @property
    def _default_ensemble_chunks(self) -> tuple:
        return validate_chunks(self.ensemble_shape, (1,) * len(self.ensemble_shape))

    def to_images(self):
        """
        Converts the potential to an ensemble of images.

        Returns
        -------
        image_ensemble : Images
            The potential slices as images.
        """
        return self.build().complex_images()

    def show(self, project: bool = True, **kwargs):
        """
        Show the potential projection. This requires building all potential slices.

        Parameters
        ----------
        project : bool, optional
            Show the projected potential (True, default) or show all potential slices. It is recommended to index a
            subset of the potential slices when this keyword set to False.
        kwargs :
            Additional keyword arguments for the show method of :class:`.Images`.
        """
        if project:
            return self.project().show(**kwargs)
        else:
            if "explode" not in kwargs.keys():
                kwargs["explode"] = True

            return self.to_images().show(**kwargs)


def _validate_potential(
    potential: Atoms | BasePotential, waves: BaseWaves = None
) -> BasePotential:
    if isinstance(potential, (Atoms, BaseFrozenPhonons)):
        device = None
        if waves is not None:
            device = waves.device

        potential = Potential(potential, device=device)
    # elif not isinstance(potential, BasePotential):
    #    raise ValueError()

    if waves is not None and potential is not None:
        potential.grid.match(waves)

    return potential


def _validate_exit_planes(exit_planes, num_slices):
    if isinstance(exit_planes, int):
        if exit_planes >= num_slices:
            return (num_slices - 1,)

        exit_planes = list(range(exit_planes - 1, num_slices, exit_planes))
        if exit_planes[-1] != (num_slices - 1):
            exit_planes.append(num_slices - 1)
        exit_planes = (-1,) + tuple(exit_planes)
    elif exit_planes is None:
        exit_planes = (num_slices - 1,)

    return exit_planes


class _PotentialBuilder(BasePotential):
    def __init__(
        self,
        slice_thickness: float | tuple[float, ...],
        exit_planes: int | tuple[int, ...],
        cell: np.ndarray | Cell,
        gpts: int | tuple[int, int] = None,
        sampling: float | tuple[float, float] = None,
        box: tuple[float, float, float] = None,
        plane: str
        | tuple[tuple[float, float, float], tuple[float, float, float]] = "xy",
        origin: tuple[float, float, float] = (0.0, 0.0, 0.0),
        periodic: bool = True,
        device: str = None,
    ):

        if self._require_cell_transform(cell, box=box, plane=plane, origin=origin):
            axes = plane_to_axes(plane)
            cell = cell[:, list(axes)]
            box = tuple(best_orthogonal_cell(cell))

        elif box is None:
            box = tuple(np.diag(cell))

        self._grid = Grid(
            extent=box[:2], gpts=gpts, sampling=sampling, lock_extent=True
        )
        self._device = validate_device(device)

        self._box = box
        self._plane = plane
        self._origin = origin
        self._periodic = periodic

        self._slice_thickness = _validate_slice_thickness(
            slice_thickness, thickness=box[2]
        )
        self._exit_planes = _validate_exit_planes(
            exit_planes, len(self._slice_thickness)
        )

    @property
    def slice_thickness(self) -> tuple[float, ...]:
        return self._slice_thickness

    @property
    def exit_planes(self) -> tuple[int]:
        return self._exit_planes

    @property
    def device(self) -> str:
        """The device where the potential is created."""
        return self._device

    @property
    def periodic(self) -> bool:
        """Specifies whether the potential is periodic."""
        return self._periodic

    @property
    def plane(self) -> str:
        """The plane relative to the atoms mapped to `xy` plane of the potential, i.e. the plane is perpendicular to the
        propagation direction."""
        return self._plane

    @property
    def box(self) -> tuple[float, float, float]:
        """The extent of the potential in `x`, `y` and `z`."""
        return self._box

    @property
    def origin(self) -> tuple[float, float, float]:
        """The origin relative to the provided atoms mapped to the origin of the potential."""
        return self._origin

    def _require_cell_transform(self, cell, box, plane, origin):

        if box == tuple(np.diag(cell)):
            return False

        if not is_cell_orthogonal(cell):
            return True

        if box is not None:
            return True

        if plane != "xy":
            return True

        if origin != (0.0, 0.0, 0.0):
            return True

        return False

    def __getitem__(self, item) -> "PotentialArray":
        return self.build(lazy=False)[item]

    @staticmethod
    def _wrap_build_potential(potential, first_slice, last_slice):
        potential = potential.item()
        array = potential.build(first_slice, last_slice, lazy=False).array
        return array

    def build(
        self,
        first_slice: int = 0,
        last_slice: int = None,
        max_batch: int | str = 1,
        lazy: bool = None,
    ) -> PotentialArray:
        """
        Build the potential.

        Parameters
        ----------
        first_slice : int, optional
            Index of the first slice of the generated potential.
        last_slice : int, optional
            Index of the last slice of the generated potential
        max_batch : int or str, optional
            Maximum number of slices to calculate in task. Default is 1.
        lazy : bool, optional
            If True, create the wave functions lazily, otherwise, calculate instantly. If None, this defaults to the
            value set in the configuration file.

        Returns
        -------
        potential_array : PotentialArray
            The built potential as an array.
        """

        lazy = _validate_lazy(lazy)

        self.grid.check_is_defined()

        if last_slice is None:
            last_slice = len(self)

        if lazy:
            blocks = self.ensemble_blocks(self._default_ensemble_chunks)

            xp = get_array_module(self.device)
            chunks = validate_chunks(self.ensemble_shape, self._default_ensemble_chunks)
            chunks = chunks + ((len(self),), (self.gpts[0],), (self.gpts[1],))

            if self.ensemble_shape:
                new_axis = tuple(
                    range(len(self.ensemble_shape), len(self.ensemble_shape) + 3)
                )
            else:
                new_axis = tuple(range(1, 3))

            array = blocks.map_blocks(
                self._wrap_build_potential,
                new_axis=new_axis,
                first_slice=first_slice,
                last_slice=last_slice,
                chunks=chunks,
                meta=xp.array((), dtype=np.float32),
            )

        else:
            xp = get_array_module(self.device)

            array = xp.zeros(
                self.ensemble_shape + (last_slice - first_slice,) + self.gpts,
                dtype=xp.float32,
            )

            if self.ensemble_shape:
                for i, _, potential in self.generate_blocks(1):
                    potential = potential.item()
                    i = np.unravel_index((0,), self.ensemble_shape)

                    for j, slic in enumerate(
                        potential.generate_slices(first_slice, last_slice)
                    ):

                        array[i + (j,)] = slic.array[0]
            else:
                for j, slic in enumerate(self.generate_slices(first_slice, last_slice)):
                    array[j] = slic.array[0]

        potential = PotentialArray(
            array,
            sampling=(self.sampling[0], self.sampling[1]),
            slice_thickness=self.slice_thickness[first_slice:last_slice],
            exit_planes=self.exit_planes,
            ensemble_axes_metadata=self.ensemble_axes_metadata,
        )
        return potential


class Potential(_PotentialBuilder):
    """
    Calculate the electrostatic potential of a set of atoms or frozen phonon configurations. The potential is calculated
    with the Independent Atom Model (IAM) using a user-defined parametrization of the atomic potentials.

    Parameters
    ----------
    atoms : ase.Atoms or abtem.FrozenPhonons
        Atoms or FrozenPhonons defining the atomic configuration(s) used in the independent atom model for calculating
        the electrostatic potential(s).
    gpts : one or two int, optional
        Number of grid points in `x` and `y` describing each slice of the potential. Provide either "sampling" (spacing
        between consecutive grid points) or "gpts" (total number of grid points).
    sampling : one or two float, optional
        Sampling of the potential in `x` and `y` [1 / Å]. Provide either "sampling" or "gpts".
    slice_thickness : float or sequence of float, optional
        Thickness of the potential slices in the propagation direction in [Å] (default is 0.5 Å).
        If given as a float, the number of slices is calculated by dividing the slice thickness into the `z`-height of
        supercell. The slice thickness may be given as a sequence of values for each slice, in which case an error will
        be thrown if the sum of slice thicknesses is not equal to the height of the atoms.
    parametrization : 'lobato' or 'kirkland', optional
        The potential parametrization describes the radial dependence of the potential for each element. Two of the
        most accurate parametrizations are available (by Lobato et al. and Kirkland; default is 'lobato').
        See the citation guide for references.
    projection : 'finite' or 'infinite', optional
        If 'finite' the 3D potential is numerically integrated between the slice boundaries. If 'infinite' (default),
        the infinite potential projection of each atom will be assigned to a single slice.
    integral_method : {'quadrature', 'analytic'}, optional
        Specifies whether to perform projection integrals in real space or reciprocal space. By default, finite
        projection integrals are computed in real space and infinite projection integrals are performed in reciprocal
        space.
    exit_planes : int or tuple of int, optional
        The `exit_planes` argument can be used to calculate thickness series.
        Providing `exit_planes` as a tuple of int indicates that the tuple contains the slice indices after which an
        exit plane is desired, and hence during a multislice simulation a measurement is created. If `exit_planes` is
        an integer a measurement will be collected every `exit_planes` number of slices.
    plane : str or two tuples of three float, optional
        The plane relative to the provided atoms mapped to `xy` plane of the potential, i.e. provided plane is
        perpendicular to the propagation direction. If string, it must be a concatenation of two of 'x', 'y' and 'z';
        the default value 'xy' indicates that potential slices are cuts along the `xy`-plane of the atoms.
        The plane may also be specified with two arbitrary 3D vectors, which are mapped to the `x` and `y` directions of
        the potential, respectively. The length of the vectors has no influence. If the vectors are not perpendicular,
        the second vector is rotated in the plane to become perpendicular to the first. Providing a value of
        ((1., 0., 0.), (0., 1., 0.)) is equivalent to providing 'xy'.
    origin : three float, optional
        The origin relative to the provided atoms mapped to the origin of the potential. This is equivalent to
        translating the atoms. The default is (0., 0., 0.).
    box : three float, optional
        The extent of the potential in `x`, `y` and `z`. If not given this is determined from the atoms' cell.
        If the box size does not match an integer number of the atoms' supercell, an affine transformation may be
        necessary to preserve periodicity, determined by the `periodic` keyword.
    periodic : bool, True
        If a transformation of the atomic structure is required, `periodic` determines how the atomic structure is
        transformed. If True, the periodicity of the Atoms is preserved, which may require applying a small affine
        transformation to the atoms. If False, the transformed potential is effectively cut out of a larger repeated
        potential, which may not preserve periodicity.
    integrator : ProjectionIntegrator, optional
        Provide a custom integrator for the projection integrals of the potential slicing.
    device : str, optional
        The device used for calculating the potential, 'cpu' or 'gpu'. The default is determined by the user
        configuration file.
    """

    _exclude_from_copy = ("parametrization", "projection", "integral_method")

    def __init__(
        self,
        atoms: Atoms | BaseFrozenPhonons = None,
        gpts: int | tuple[int, int] = None,
        sampling: float | tuple[float, float] = None,
        slice_thickness: float | tuple[float, ...] = 1,
        parametrization: str | Parametrization = "lobato",
        projection: str = "infinite",
        integral_method: str = None,
        exit_planes: int | tuple[int, ...] = None,
        plane: str
        | tuple[tuple[float, float, float], tuple[float, float, float]] = "xy",
        origin: tuple[float, float, float] = (0.0, 0.0, 0.0),
        box: tuple[float, float, float] = None,
        periodic: bool = True,
        integrator: ProjectionIntegratorPlan = None,
        device: str = None,
    ):

        if isinstance(atoms, Atoms):
            atoms = atoms.copy()
            atoms.calc = None

        if not hasattr(atoms, "randomize"):

            if isinstance(atoms, (list, tuple)):
                self._frozen_phonons = AtomsEnsemble(atoms)
            elif isinstance(atoms, Atoms):
                self._frozen_phonons = DummyFrozenPhonons(atoms)
            else:
                raise ValueError()
        else:

            self._frozen_phonons = atoms

        if projection == "infinite" and integral_method is None:
            integral_method = "analytic"

        elif projection == "finite" and integral_method is None:
            integral_method = "quadrature"

        if integrator is None:
            if projection == "finite" and integral_method == "quadrature":
                integrator = ProjectionQuadratureRule(parametrization=parametrization)
            elif projection == "finite" and integral_method == "analytic":
                integrator = GaussianProjectionIntegrals(
                    correction_parametrization=parametrization
                )
            elif projection == "infinite" and integral_method == "analytic":
                integrator = InfinitePotentialProjections(
                    parametrization=parametrization
                )
            else:
                raise NotImplementedError

        self._integrator = integrator
        self._sliced_atoms = None

        super().__init__(
            gpts=gpts,
            sampling=sampling,
            cell=self._frozen_phonons.cell,
            slice_thickness=slice_thickness,
            exit_planes=exit_planes,
            device=device,
            plane=plane,
            origin=origin,
            box=box,
            periodic=periodic,
        )

    @property
    def frozen_phonons(self) -> BaseFrozenPhonons:
        """Ensemble of atomic configurations representing frozen phonons."""
        return self._frozen_phonons

    @property
    def num_frozen_phonons(self) -> int:
        """Size of the ensemble of atomic configurations representing frozen phonons."""
        return len(self.frozen_phonons)

    @property
    def integrator(self) -> ProjectionIntegratorPlan:
        """The integrator determining how the projection integrals for each slice is calculated."""
        return self._integrator

    def _cutoffs(self):
        atoms = self.frozen_phonons.atoms
        unique_numbers = np.unique(atoms.numbers)
        return tuple(self._integrator.cutoff(number) for number in unique_numbers)

    def get_transformed_atoms(self):
        """
        The atoms used in the multislice algorithm, transformed to the given plane, origin and box.

        Returns
        -------
        transformed_atoms : Atoms
            Transformed atoms.
        """
        atoms = self.frozen_phonons.atoms

        if is_cell_orthogonal(atoms.cell) and self.plane != "xy":
            atoms = rotate_atoms_to_plane(atoms, self.plane)

        elif tuple(np.diag(atoms.cell)) != self.box:
            if self.periodic:
                atoms = orthogonalize_cell(
                    atoms,
                    box=self.box,
                    plane=self.plane,
                    origin=self.origin,
                    return_transform=False,
                    allow_transform=True,
                )
                return atoms
            else:
                cutoffs = self._cutoffs()
                atoms = cut_cell(
                    atoms,
                    cell=self.box,
                    plane=self.plane,
                    origin=self.origin,
                    margin=max(cutoffs) if cutoffs else 0.0,
                )

        return atoms

    def _prepare_atoms(self):

        atoms = self.get_transformed_atoms()

        if self.integrator.finite:
            cutoffs = self._cutoffs()
            margins = max(cutoffs) if len(cutoffs) else 0.0
        else:
            margins = 0.0

        if self.periodic:
            atoms = self.frozen_phonons.randomize(atoms)
            atoms.wrap()

        if not self.integrator.periodic and self.integrator.finite:
            atoms = pad_atoms(atoms, margins=margins)
        elif self.integrator.periodic:
            atoms = pad_atoms(atoms, margins=margins, directions="z")

        if not self.periodic:
            atoms = self.frozen_phonons.randomize(atoms)

        if self.integrator.finite:
            sliced_atoms = SlicedAtoms(
                atoms=atoms, slice_thickness=self.slice_thickness, z_padding=margins
            )
        else:
            sliced_atoms = SliceIndexedAtoms(
                atoms=atoms, slice_thickness=self.slice_thickness
            )

        return sliced_atoms

    def get_sliced_atoms(self) -> BaseSlicedAtoms:
        """
        The atoms grouped into the slices given by the slice thicknesses.

        Returns
        -------
        sliced_atoms : BaseSlicedAtoms
        """
        if self._sliced_atoms is not None:
            return self._sliced_atoms

        self._sliced_atoms = self._prepare_atoms()

        return self._sliced_atoms

    def generate_slices(
        self, first_slice: int = 0, last_slice: int = None, return_depth: float = False
    ):
        """
        Generate the slices for the potential.

        Parameters
        ----------
        first_slice : int, optional
            Index of the first slice of the generated potential.
        last_slice : int, optional
            Index of the last slice of the generated potential.
        return_depth : bool
            If True, return the depth of each generated slice.

        Yields
        ------
        slices : generator of np.ndarray
            Generator for the array of slices.
        """
        if last_slice is None:
            last_slice = len(self)

        xp = get_array_module(self.device)

        sliced_atoms = self.get_sliced_atoms()

        numbers = np.unique(sliced_atoms.atoms.numbers)

        integrators = {
            number: self.integrator.build(
                chemical_symbols[number],
                gpts=self.gpts,
                sampling=self.sampling,
                device=self.device,
            )
            for number in numbers
        }

        exit_plane_after = self._exit_plane_after

        cum_thickness = np.cumsum(self.slice_thickness)

        for start, stop in generate_chunks(
            last_slice - first_slice, chunks=1, start=first_slice
        ):

            if len(numbers) > 1 or stop - start > 1:
                array = xp.zeros((stop - start,) + self.gpts, dtype=np.float32)
            else:
                array = None

            for i, slice_idx in enumerate(range(start, stop)):

                for Z, integrator in integrators.items():
                    atoms = sliced_atoms.get_atoms_in_slices(slice_idx, atomic_number=Z)

                    new_array = integrator.integrate_on_grid(
                        positions=atoms.positions,
                        a=sliced_atoms.slice_limits[slice_idx][0],
                        b=sliced_atoms.slice_limits[slice_idx][1],
                        gpts=self.gpts,
                        sampling=self.sampling,
                        device=self.device,
                    )

                    if array is not None:
                        array[i] += new_array
                    else:
                        array = new_array[None]

            if array is None:
                array = xp.zeros((stop - start,) + self.gpts, dtype=np.float32)

            array -= array.min()

            exit_planes = tuple(np.where(exit_plane_after[start:stop])[0])

            potential_array = PotentialArray(
                array,
                slice_thickness=self.slice_thickness[start:stop],
                exit_planes=exit_planes,
                extent=self.extent,
            )

            if return_depth:
                depth = cum_thickness[stop - 1]
                yield depth, potential_array
            else:
                yield potential_array

    @property
    def ensemble_axes_metadata(self):
        return self.frozen_phonons.ensemble_axes_metadata

    @property
    def ensemble_shape(self) -> tuple[int, ...]:
        return self.frozen_phonons.ensemble_shape

    @classmethod
    def _from_partitioned_args_func(cls, *args, frozen_phonons_partial, **kwargs):
        args = unpack_blockwise_args(args)

        frozen_phonons = frozen_phonons_partial(*args)
        frozen_phonons = frozen_phonons.item()

        new_potential = cls(frozen_phonons, **kwargs)

        ndims = max(len(new_potential.ensemble_shape), 1)
        new_potential = _wrap_with_array(new_potential, ndims)
        return new_potential

    def _from_partitioned_args(self, *args, **kwargs):
        frozen_phonons_partial = self.frozen_phonons._from_partitioned_args()
        kwargs = self._copy_kwargs(exclude=("atoms", "sampling"))

        return partial(
            self._from_partitioned_args_func,
            frozen_phonons_partial=frozen_phonons_partial,
            **kwargs,
        )

    def _partition_args(self, chunks: Chunks = (1,), lazy: bool = True):
        return self.frozen_phonons._partition_args(chunks, lazy=lazy)


class PotentialArray(BasePotential, ArrayObject):
    """
    The potential array represents slices of the electrostatic potential as an array. All other potentials build
    potential arrays.

    Parameters
    ----------
    array: 3D np.ndarray
        The array representing the potential slices. The first dimension is the slice index and the last two are the
        spatial dimensions.
    slice_thickness: float
        The thicknesses of potential slices [Å]. If a float, the thickness is the same for all slices.
        If a sequence, the length must equal the length of the potential array.
    extent: one or two float, optional
        Lateral extent of the potential [Å].
    sampling: one or two float, optional
        Lateral sampling of the potential [1 / Å].
    exit_planes : int or tuple of int, optional
        The `exit_planes` argument can be used to calculate thickness series.
        Providing `exit_planes` as a tuple of int indicates that the tuple contains the slice indices after which an
        exit plane is desired, and hence during a multislice simulation a measurement is created. If `exit_planes` is
        an integer a measurement will be collected every `exit_planes` number of slices.
    ensemble_axes_metadata : list of AxesMetadata
        Axis metadata for each ensemble axis. The axis metadata must be compatible with the shape of the array.
    metadata : dict
        A dictionary defining wave function metadata. All items will be added to the metadata of measurements derived
        from the waves.
    """
    _base_dims = 3
    def __init__(
        self,
        array: np.ndarray | da.core.Array,
        slice_thickness: float | tuple[float, ...] = None,
        extent: float | tuple[float, float] = None,
        sampling: float | tuple[float, float] = None,
        exit_planes: int | tuple[int, ...] = None,
        ensemble_axes_metadata: list[AxisMetadata] = None,
        metadata: dict = None,
    ):
        self._slice_thickness = _validate_slice_thickness(
            slice_thickness, num_slices=array.shape[-3]
        )
        self._exit_planes = _validate_exit_planes(
            exit_planes, len(self._slice_thickness)
        )
        self._grid = Grid(extent=extent, gpts=array.shape[-2:], sampling=sampling)

        super().__init__(
            array=array,

            ensemble_axes_metadata=ensemble_axes_metadata,
            metadata=metadata,
        )

    @property
    def num_frozen_phonons(self):
        indices = _find_axes_type(self, FrozenPhononsAxis)
        if indices:
            return reduce(mul, tuple(self.array.shape[i] for i in indices))
        else:
            return 1

    @property
    def slice_thickness(self) -> tuple[float, ...]:
        return self._slice_thickness

    @property
    def exit_planes(self) -> tuple[int, ...]:
        return self._exit_planes

    def __getitem__(self, items):
        if isinstance(items, (Number, slice)):
            items = (items,)

        ensemble_items = items[: len(self.ensemble_shape)]
        slic_items = items[len(self.ensemble_shape) :]

        if len(ensemble_items):
            potential_array = super().__getitem__(ensemble_items)
        else:
            potential_array = self

        if len(slic_items) == 0:
            return potential_array

        padded_items = (slice(None),) * len(potential_array.ensemble_shape) + slic_items

        array = potential_array._array[padded_items]
        slice_thickness = np.array(potential_array.slice_thickness)[slic_items]

        if len(array.shape) < len(potential_array.shape):
            array = array[
                (slice(None),) * len(potential_array.ensemble_shape) + (None,)
            ]
            slice_thickness = slice_thickness[None]

        kwargs = potential_array._copy_kwargs(exclude=("array", "slice_thickness"))
        kwargs["array"] = array
        kwargs["slice_thickness"] = slice_thickness
        kwargs["sampling"] = None
        return potential_array.__class__(**kwargs)

    def build(
        self,
        first_slice: int = 0,
        last_slice: int = None,
        chunks: int = 1,
        lazy: bool = None,
    ):
        raise RuntimeError("potential is already built")

    def generate_slices(self, first_slice=0, last_slice=None):
        """
        Generate the slices for the potential.

        Parameters
        ----------
        first_slice : int, optional
            Index of the first slice of the generated potential.
        last_slice : int, optional
            Index of the last slice of the generated potential.

        Yields
        ------
        slices : generator of np.ndarray
            Generator for the array of slices.
        """
        if last_slice is None:
            last_slice = len(self)

        exit_plane_after = self._exit_plane_after
        cum_thickness = np.cumsum(self.slice_thickness)
        start = first_slice
        stop = first_slice + 1

        for i in range(first_slice, last_slice):
            s = (0,) * (len(self.array.shape) - 3) + (i,)
            array = self.array[s][None]

            slic = self.__class__(
                array, self.slice_thickness[i : i + 1], extent=self.extent
            )

            exit_planes = tuple(np.where(exit_plane_after[start:stop])[0])

            slic._exit_planes = exit_planes

            start += 1
            stop += 1

            yield slic

    def transmission_function(self, energy: float) -> "TransmissionFunction":
        """
        Calculate the transmission functions for each slice for a specific energy.

        Parameters
        ----------
        energy: float
            Electron energy [eV].

        Returns
        -------
        transmissionfunction : TransmissionFunction
            Transmission functions for each slice.
        """
        xp = get_array_module(self.array)

        def _transmission_function(array, energy):
            array = complex_exponential(xp.float32(energy2sigma(energy)) * array)
            return array

        if self.is_lazy:
            array = self._array.map_blocks(
                _transmission_function,
                energy=energy,
                meta=xp.array((), dtype=xp.complex64),
            )
        else:
            array = _transmission_function(self._array, energy=energy)

        t = TransmissionFunction(
            array,
            slice_thickness=self.slice_thickness,
            extent=self.extent,
            energy=energy,
        )
        return t

    def tile(self, repetitions: tuple[int, int] | tuple[int, int, int]):
        """
        Tile the potential.

        Parameters
        ----------
        multiples: two or three int
            The number of repetitions of the potential along each axis. NOTE: if three integers are given, the first
            represents the number of repetitions along the `z`-axis.

        Returns
        -------
        PotentialArray object
            The tiled potential.
        """
        if len(repetitions) == 2:
            repetitions = tuple(repetitions) + (1,)

        new_array = np.tile(
            self.array, (repetitions[2], repetitions[0], repetitions[1])
        )

        new_extent = (self.extent[0] * repetitions[0], self.extent[1] * repetitions[1])
        new_slice_thickness = tuple(np.tile(self.slice_thickness, repetitions[2]))

        return self.__class__(
            array=new_array,
            slice_thickness=new_slice_thickness,
            extent=new_extent,
            ensemble_axes_metadata=self.ensemble_axes_metadata,
        )

    def to_hyperspy(self):
        return self.to_images().to_hyperspy()

    def transmit(self, waves: "Waves", conjugate: bool = False) -> "Waves":
        """
        Transmit a wave function through a potential slice.

        Parameters
        ----------
        waves: Waves
            Waves object to transmit.
        conjugate : bool, optional
            If True, use the conjugate of the transmission function. Default is False.

        Returns
        -------
        transmission_function : TransmissionFunction
            Transmission function for the wave function through the potential slice.
        """

        transmission_function = self.transmission_function(waves.energy)

        return transmission_function.transmit(waves, conjugate=conjugate)

    def to_images(self):
        """Convert slices of the potential to a stack of images."""
        metadata = {"label": "potential", "units": "eV / e"}

        return Images(
            array=self._array,
            sampling=(self.sampling[0], self.sampling[1]),
            metadata=metadata,
            ensemble_axes_metadata=self.axes_metadata[:-2],
        )

    def project(self) -> Images:
        """
        Create a 2D array representing a projected image of the potential(s).

        Returns
        -------
        images : Images
            One or more images of the projected potential(s).
        """
        metadata = {"label": "potential", "units": "eV / e"}
        array = self.array.sum(-3)
        array -= array.min((-2, -1), keepdims=True)

        return Images(
            array=array,
            sampling=self.sampling,
            ensemble_axes_metadata=self.ensemble_axes_metadata,
            metadata=metadata,
        )


class TransmissionFunction(PotentialArray, HasAcceleratorMixin):
    """Class to describe transmission functions.

    Parameters
    ----------
    array : 3D np.ndarray
        The array representing the potential slices. The first dimension is the slice index and the last two are the
        spatial dimensions.
    slice_thickness : float
        The thicknesses of potential slices [Å]. If a float, the thickness is the same for all slices.
        If a sequence, the length must equal the length of the potential array.
    extent : one or two float, optional
        Lateral extent of the potential [Å].
    sampling : one or two float, optional
        Lateral sampling of the potential [1 / Å].
    energy : float
        Electron energy [eV].
    """

    def __init__(
        self,
        array: np.ndarray,
        slice_thickness: float | Sequence[float],
        extent: float | tuple[float, float] = None,
        sampling: float | tuple[float, float] = None,
        energy: float = None,
    ):

        self._accelerator = Accelerator(energy=energy)
        super().__init__(array, slice_thickness, extent, sampling)

    def get_chunk(self, first_slice, last_slice) -> "TransmissionFunction":
        array = self.array[first_slice:last_slice]
        if len(array.shape) == 2:
            array = array[None]
        return self.__class__(
            array,
            self.slice_thickness[first_slice:last_slice],
            extent=self.extent,
            energy=self.energy,
        )

    def transmission_function(self, energy) -> "TransmissionFunction":
        """
        Calculate the transmission functions for each slice for a specific energy.

        Parameters
        ----------
        energy: float
            Electron energy [eV].

        Returns
        -------
        transmissionfunction : TransmissionFunction
            Transmission functions for each slice.
        """
        if energy != self.energy:
            raise RuntimeError()
        return self

    def transmit(self, waves: Waves, conjugate: bool = False) -> Waves:
        """
        Transmit a wave function through a potential slice.

        Parameters
        ----------
        waves: Waves
            Waves object to transmit.
        conjugate : bool, optional
            If True, use the conjugate of the transmission function. Default is False.

        Returns
        -------
        transmission_function : Waves
            Transmission function for the wave function through the potential slice.
        """
        self.accelerator.check_match(waves)
        self.grid.check_match(waves)

        xp = get_array_module(self.array[0])

        if conjugate:
            waves._array *= xp.conjugate(self.array[0])
        else:
            waves._array *= self.array[0]

        return waves


class CrystalPotential(_PotentialBuilder):
    """
    The crystal potential may be used to represent a potential consisting of a repeating unit. This may allow
    calculations to be performed with lower computational cost by calculating the potential unit once and repeating it.

    If the repeating unit is a potential with frozen phonons it is treated as an ensemble from which each repeating
    unit along the `z`-direction is randomly drawn. If `num_frozen_phonons` an ensemble of crystal potentials are created
    each with a random seed for choosing potential units.

    Parameters
    ----------
    potential_unit : BasePotential
        The potential unit to assemble the crystal potential from.
    repetitions : three int
        The repetitions of the potential in `x`, `y` and `z`.
    num_frozen_phonons : int, optional
        Number of frozen phonon configurations assembled from the potential units.
    exit_planes : int or tuple of int, optional
        The `exit_planes` argument can be used to calculate thickness series.
        Providing `exit_planes` as a tuple of int indicates that the tuple contains the slice indices after which an
        exit plane is desired, and hence during a multislice simulation a measurement is created. If `exit_planes` is
        an integer a measurement will be collected every `exit_planes` number of slices.
    seeds: int or sequence of int
        Seed for the random number generator (RNG), or one seed for each RNG in the frozen phonon ensemble.
    """

    def __init__(
        self,
        potential_unit: BasePotential,
        repetitions: tuple[int, int, int],
        num_frozen_phonons: int = None,
        exit_planes: int = None,
        seeds: int | tuple[int, ...] = None,
    ):

        if num_frozen_phonons is None and seeds is None:
            self._seeds = None
        else:
            if num_frozen_phonons is None and seeds:
                num_frozen_phonons = len(seeds)
            elif num_frozen_phonons is None and seeds is None:
                num_frozen_phonons = 1

            self._seeds = _validate_seeds(seeds, num_frozen_phonons)

        if (
            (potential_unit.num_frozen_phonons == 1)
            and (num_frozen_phonons is not None)
            and (num_frozen_phonons > 1)
        ):
            warnings.warn(
                "'num_frozen_phonons' is greater than one, but the potential unit does not have frozen phonons"
            )

        # if (potential_unit.num_frozen_phonons > 1) and (num_frozen_phonons is not None):
        #     warnings.warn(
        #         "the potential unit has frozen phonons, but 'num_frozen_phonons' is not set"
        #     )

        gpts = (
            potential_unit.gpts[0] * repetitions[0],
            potential_unit.gpts[1] * repetitions[1],
        )
        extent = (
            potential_unit.extent[0] * repetitions[0],
            potential_unit.extent[1] * repetitions[1],
        )

        box = extent + (potential_unit.thickness * repetitions[2],)
        slice_thickness = potential_unit.slice_thickness * repetitions[2]
        super().__init__(
            gpts=gpts,
            cell=Cell(np.diag(box)),
            slice_thickness=slice_thickness,
            exit_planes=exit_planes,
            device=potential_unit.device,
            plane="xy",
            origin=(0.0, 0.0, 0.0),
            box=box,
            periodic=True,
        )

        self._potential_unit = potential_unit
        self._repetitions = repetitions

    @property
    def ensemble_shape(self) -> tuple[int, ...]:
        if self._seeds is None:
            return ()
        else:
            return (self.num_frozen_phonons,)

    @property
    def num_frozen_phonons(self):
        if self._seeds is None:
            return 1
        else:
            return len(self._seeds)

    @property
    def seeds(self):
        return self._seeds

    @property
    def potential_unit(self) -> BasePotential:
        return self._potential_unit

    @HasGridMixin.gpts.setter
    def gpts(self, gpts):
        if not (
            (gpts[0] % self.repetitions[0] == 0)
            and (gpts[1] % self.repetitions[0] == 0)
        ):
            raise ValueError(
                "Number of grid points must be divisible by the number of potential repetitions."
            )
        self.grid.gpts = gpts
        self._potential_unit.gpts = (
            gpts[0] // self._repetitions[0],
            gpts[1] // self._repetitions[1],
        )

    @HasGridMixin.sampling.setter
    def sampling(self, sampling):
        self.sampling = sampling
        self._potential_unit.sampling = sampling

    @property
    def repetitions(self) -> tuple[int, int, int]:
        return self._repetitions

    @property
    def num_slices(self) -> int:
        return self._potential_unit.num_slices * self.repetitions[2]

    @property
    def ensemble_axes_metadata(self) -> list[AxisMetadata]:
        if self.seeds is None:
            return []
        else:
            return [FrozenPhononsAxis(_ensemble_mean=True)]

    @classmethod
    def _from_partitioned_args_func(cls, *args, **kwargs):
        args = unpack_blockwise_args(args)
        potential, seed = args[0]
        if hasattr(potential, "item"):
            potential = potential.item()

        if seed is not None:
            num_frozen_phonons = len(seed)
        else:
            num_frozen_phonons = None

        new = cls(potential_unit=potential, seeds=seed, num_frozen_phonons=num_frozen_phonons, **kwargs)
        return _wrap_with_array(new)

    def _from_partitioned_args(self):
        kwargs = self._copy_kwargs(exclude=("potential_unit", "seeds", "num_frozen_phonons"))
        output = partial(self._from_partitioned_args_func, **kwargs)
        return output

    def _partition_args(self, chunks: int = 1, lazy: bool = True):

        chunks = validate_chunks(self.ensemble_shape, chunks)

        if chunks == ():
            chunks = ((1,),)

        if lazy:
            arrays = []

            for i, (start, stop) in enumerate(chunk_ranges(chunks)[0]):

                if self.seeds is not None:
                    seeds = self.seeds[start:stop]
                else:
                    seeds = None

                lazy_atoms = dask.delayed(self.potential_unit)
                lazy_args = dask.delayed(_wrap_with_array)((lazy_atoms, seeds), ndims=1)
                lazy_array = da.from_delayed(lazy_args, shape=(1,), dtype=object)
                arrays.append(lazy_array)

            array = da.concatenate(arrays)
        else:


            potential_unit = self.potential_unit
            #if self.potential_unit.array:
            #    atoms = atoms.compute()
            array = np.zeros((len(chunks[0]),), dtype=object)
            for i, (start, stop) in enumerate(chunk_ranges(chunks)[0]):
                if self.seeds is not None:
                    seeds = self.seeds[start:stop]
                else:
                    seeds = None

<<<<<<< HEAD
                array.itemset(i, (potential_unit, self.seeds))
=======
                array.itemset(i, (potential_unit, seeds))
>>>>>>> d4c9b9fd

        return (array,)

        # chunks = validate_chunks(self.ensemble_shape, chunks)
        #
        # if not len(self.ensemble_shape):
        #     chunks = ((1,),)
        #
        # if lazy:
        #     arrays = []
        #     for i, (start, stop) in enumerate(chunk_ranges(chunks)[0]):
        #         if self.seeds is not None:
        #             seeds = self.seeds[start:stop]
        #         else:
        #             seeds = self.seeds
        #         lazy_potential = self.potential_unit.ensemble_blocks(-1)
        #         lazy_args = dask.delayed(_wrap_with_array)((lazy_potential, seeds), ndims=1)
        #         lazy_array = da.from_delayed(lazy_args, shape=(1,), dtype=object)
        #         arrays.append(lazy_array)
        #
        #     array = da.concatenate(arrays)
        # else:
        #
        #     array = np.zeros((chunks[0],), dtype=object)
        #     for i, (start, stop) in enumerate(chunk_ranges(chunks)[0]):
        #         if self.seeds is not None:
        #             seeds = self.seeds[start:stop]
        #         else:
        #             seeds = self.seeds
        #
        #         array.itemset(i, (self.potential_unit, seeds))
        # return (array,)

    def generate_slices(
        self, first_slice: int = 0, last_slice: int = None, return_depth: bool = False
    ):
        """
        Generate the slices for the potential.

        Parameters
        ----------
        first_slice : int, optional
            Index of the first slice of the generated potential.
        last_slice : int, optional
            Index of the last slice of the generated potential.
        return_depth : bool
            If True, return the depth of each generated slice.

        Yields
        ------
        slices : generator of np.ndarray
            Generator for the array of slices.
        """
        if hasattr(self.potential_unit, "array"):
            potentials = self.potential_unit
        else:
            potentials = self.potential_unit.build(lazy=False)

        if len(potentials.shape) == 3:
            potentials = potentials.expand_dims(axis=0)

        if self.seeds is None:
            rng = np.random.default_rng(self.seeds)
        else:
            rng = np.random.default_rng(self.seeds[0])

        exit_plane_after = self._exit_plane_after
        cum_thickness = np.cumsum(self.slice_thickness)
        start = first_slice
        stop = first_slice + 1

        for i in range(self.repetitions[2]):
            generator = potentials[
                rng.integers(0, potentials.shape[0])
            ].generate_slices()

            for i in range(len(self.potential_unit)):
                slic = next(generator).tile(self.repetitions[:2])

                exit_planes = tuple(np.where(exit_plane_after[start:stop])[0])

                slic._exit_planes = exit_planes

                start += 1
                stop += 1

                if return_depth:
                    yield cum_thickness[stop - 1], slic
                else:
                    yield slic<|MERGE_RESOLUTION|>--- conflicted
+++ resolved
@@ -1392,11 +1392,7 @@
                 else:
                     seeds = None
 
-<<<<<<< HEAD
                 array.itemset(i, (potential_unit, self.seeds))
-=======
-                array.itemset(i, (potential_unit, seeds))
->>>>>>> d4c9b9fd
 
         return (array,)
 
