--- conflicted
+++ resolved
@@ -1,11 +1,6 @@
 from __future__ import annotations
 
-<<<<<<< HEAD
-=======
-import itertools
 from numbers import Number
-from typing import Sequence
->>>>>>> 754d4819
 
 import numpy as np
 from numba import njit, prange
@@ -14,40 +9,12 @@
 from ase.cell import Cell
 
 
-<<<<<<< HEAD
 def reciprocal_cell(cell):
-    """
-    Calculate the reciprocal cell of a unit cell.
-
-    Parameters
-    ----------
-    cell : 3x3 np.ndarray
-        The unit cell.
-
-    Returns
-    -------
-    3x3 np.ndarray
-        The reciprocal cell.
-    """
     return np.linalg.pinv(cell).transpose()
 
 
-def calculate_g_vec(hkl: np.ndarray, cell: Cell):
-    """
-    
-    """
+def calculate_g_vec(hkl: np.ndarray, cell):
     return hkl @ cell.reciprocal()
-=======
-def reciprocal_cell(cell: np.ndarray | Cell) -> np.ndarray:
-    if isinstance(cell, Cell):
-        return cell.reciprocal()
-
-    return np.linalg.pinv(cell).transpose()
-
-
-def calculate_g_vec(hkl: np.ndarray, cell: np.ndarray | Cell) -> np.ndarray:
-    return hkl @ reciprocal_cell(cell)
->>>>>>> 754d4819
 
 
 def calculate_g_vec_length(hkl: np.ndarray, cell: np.ndarray | Cell) -> np.ndarray:
@@ -280,11 +247,7 @@
         )
 
     mask *= get_reflection_condition(hkl, centering)
-<<<<<<< HEAD
+
     mask *= g_length < k_max
-=======
-
-    mask *= g_length <= k_max
->>>>>>> 754d4819
 
     return mask