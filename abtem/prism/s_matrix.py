"""Module describing the scattering matrix used in the PRISM algorithm."""
import inspect
import operator
import warnings
from abc import abstractmethod
from functools import partial, reduce
from typing import Union, Tuple, Dict, List

import dask.array as da
import numpy as np
from ase import Atoms

from abtem.core.array import validate_lazy, HasArray, ComputableList
from abtem.core.axes import OrdinalAxis, AxisMetadata
from abtem.core.backend import get_array_module, cp, validate_device
from abtem.core.chunks import chunk_ranges, validate_chunks, equal_sized_chunks
from abtem.core.complex import abs2
from abtem.core.energy import Accelerator
from abtem.core.fft import fft2
from abtem.core.grid import Grid, GridUndefinedError
from abtem.measurements import BaseMeasurement
from abtem.detectors import (
    BaseDetector,
    _validate_detectors,
    WavesDetector,
    FlexibleAnnularDetector,
)
from abtem.potentials import BasePotential, _validate_potential
from abtem.waves import Waves, Probe, _finalize_lazy_measurements
from abtem.waves import BaseWaves
from abtem.multislice import (
    allocate_multislice_measurements,
    multislice_and_detect,
)
from abtem.prism.utils import (
    prism_wave_vectors,
    plane_waves,
    wrapped_crop_2d,
    prism_coefficients,
    minimum_crop,
    batch_crop_2d,
)
from abtem.scan import BaseScan, _validate_scan, GridScan
from abtem.transfer import CTF


class BaseSMatrix(BaseWaves):
    """Base class for scattering matrices. Documented in subclasses"""

    @property
    @abstractmethod
    def wave_vectors(self):
        pass

    def __len__(self) -> int:
        return len(self.wave_vectors)

    @property
    def base_axes_metadata(self) -> List[AxisMetadata]:
        return [
            OrdinalAxis(label="(n, m)", values=self.wave_vectors)
        ] + super().base_axes_metadata  # noqa

    @property
    def base_shape(self):
        return (len(self),) + super().base_shape


def _validate_interpolation(interpolation: Union[int, Tuple[int, int]]):
    if isinstance(interpolation, int):
        interpolation = (interpolation,) * 2
    elif not len(interpolation) == 2:
        raise ValueError("Interpolation factor must be an integer.")
    return tuple(interpolation)


def _common_kwargs(a, b):
    a_kwargs = inspect.signature(a).parameters.keys()
    b_kwargs = inspect.signature(b).parameters.keys()
    return set(a_kwargs).intersection(b_kwargs)


def _validate_wave_vectors(wave_vectors):
    return [
        (float(wave_vector[0]), float(wave_vector[1])) for wave_vector in wave_vectors
    ]


class SMatrixArray(HasArray, BaseSMatrix):
    """
    A scattering matrix defined by a given array of dimension 3, where the first indexes the probe plane waves and the
    latter two are the `y` and `x` scan directions.

    Parameters
    ----------
    array : np.ndarray
        Array defining the scattering matrix.
    wave_vectors : np.ndarray
        Array defining the wave vectors corresponding to each probe plane wave.
    planewave_cutoff : float
        The radial cutoff of the plane-wave expansion [mrad].
    energy : float
        Electron energy [eV].
    sampling : one or two float, optional
        Lateral sampling of wave functions [1 / Å]. Provide only if potential is not given. Will be ignored if 'gpts'
        is also provided.
    extent : one or two float, optional
        Lateral extent of wave functions [Å]. Provide only if potential is not given.
    interpolation : one or two int, optional
        Interpolation factor in the `x` and `y` directions (default is 1, ie. no interpolation). If a single value is
        provided, assumed to be the same for both directions.
    cropping_window  # TODO: add documentation
    window_offset  # TODO: add documentation
    device : str, optional
        The calculations will be carried out on this device ('cpu' or 'gpu'). Default is 'cpu'. The default is determined by the user configuration.
    ensemble_axes_metadata : list of AxesMetadata
        Axis metadata for each ensemble axis. The axis metadata must be compatible with the shape of the array.
    metadata : dict
        A dictionary defining wave function metadata. All items will be added to the metadata of measurements derived
        from the waves.
    """

    _base_dims = 3  # S matrices are assumed to have three dimensions

    def __init__(
        self,
        array: np.ndarray,
        wave_vectors: np.ndarray,
        planewave_cutoff: float,
        energy: float = None,
        sampling: Union[float, Tuple[float, float]] = None,
        extent: Union[float, Tuple[float, float]] = None,
        interpolation: Union[int, Tuple[int, int]],
        # tilt: Tuple[float, float] = (0.0, 0.0),
        cropping_window: Tuple[int, int] = (0, 0),
        window_offset: Tuple[int, int] = (0, 0),
        device=None,
        ensemble_axes_metadata: List[AxisMetadata] = None,
        metadata: Dict = None,
    ):

        if len(array.shape) < 2:
            raise RuntimeError("Wave function array should have 2 dimensions or more")

        self._array = array
        self._grid = Grid(
            extent=extent, gpts=array.shape[-2:], sampling=sampling, lock_gpts=True
        )
        self._accelerator = Accelerator(energy=energy)
        # self._beam_tilt = BeamTilt(tilt=tilt)

        self._ensemble_axes_metadata = (
            [] if ensemble_axes_metadata is None else ensemble_axes_metadata
        )

        self._metadata = {} if metadata is None else metadata

        self._wave_vectors = _validate_wave_vectors(wave_vectors)
        self._planewave_cutoff = planewave_cutoff
        self._cropping_window = tuple(cropping_window)
        self._window_offset = tuple(window_offset)
        self._interpolation = _validate_interpolation(interpolation)
        self._device = device

        self._check_axes_metadata()

    @property
    def tilt(self):
        return (0.0, 0.0)

    @property
    def device(self):
        return self._device

    @classmethod
    def from_waves(cls, waves, **kwargs):
        kwargs.update({key: getattr(waves, key) for key in _common_kwargs(cls, Waves)})
        kwargs["ensemble_axes_metadata"] = kwargs["ensemble_axes_metadata"][:-1]
        return cls(**kwargs)

    @property
    def waves(self):
        kwargs = {
            key: getattr(self, key) for key in _common_kwargs(self.__class__, Waves)
        }
        kwargs["ensemble_axes_metadata"] = (
            kwargs["ensemble_axes_metadata"] + self.base_axes_metadata[:-2]
        )
        return Waves(**kwargs)

    def _copy_with_new_waves(self, waves):
        keys = set(
            inspect.signature(self.__class__).parameters.keys()
        ) - _common_kwargs(self.__class__, Waves)
        kwargs = {key: getattr(self, key) for key in keys}
        return self.from_waves(waves, **kwargs)

    @property
    def metadata(self) -> Dict:
        self._metadata["energy"] = self.energy
        return self._metadata

    @property
    def ensemble_axes_metadata(self):
        return self._ensemble_axes_metadata

    @property
    def window_offset(self):
        return self._window_offset

    @property
    def ensemble_shape(self):
        return self.array.shape[:-3]

    @property
    def interpolation(self):
        return self._interpolation

    def rechunk_planewaves(self, chunks=None):

        if chunks is None:
            chunks = self.chunks[-2:]
        else:
            chunks = validate_chunks(self.gpts, chunks)

        chunks = self.chunks[:-3] + ((self.shape[-3],),) + chunks

        self._array = self.array.rechunk(chunks)

        return self

    @property
    def planewave_cutoff(self):
        return self._planewave_cutoff

    @property
    def wave_vectors(self):
        return self._wave_vectors

    @property
    def cropping_window(self):
        return self._cropping_window

    @property
    def window_extent(self):
        return (
            self.cropping_window[0] * self.sampling[0],
            self.cropping_window[1] * self.sampling[1],
        )

    @property
    def antialias_cutoff_gpts(self):
        return self.waves.antialias_cutoff_gpts

    @property
    def interpolated_antialias_cutoff_gpts(self):
        if self.antialias_cutoff_gpts is None:
            return None

        return (
            self.antialias_cutoff_gpts[0] // self.interpolation[0],
            self.antialias_cutoff_gpts[1] // self.interpolation[1],
        )

    def multislice(self, potential: BasePotential = None):
        waves = self.waves.multislice(potential)
        return self._copy_with_new_waves(waves)

    def reduce_to_waves(self, scan: BaseScan, ctf: CTF) -> "Waves":
        array = self.waves.array

        if self._device == "gpu" and isinstance(array, np.ndarray):
            array = cp.asarray(array)

        xp = get_array_module(array)

        positions = scan.get_positions()
        positions = xp.asarray(positions)

        coefficients = prism_coefficients(
            positions, ctf=ctf, wave_vectors=self.wave_vectors, xp=xp
        )

        if self.cropping_window != self.gpts:
            pixel_positions = positions / xp.array(self.waves.sampling) - xp.asarray(
                self.window_offset
            )

            crop_corner, size, corners = minimum_crop(
                pixel_positions, self.cropping_window
            )
            array = wrapped_crop_2d(array, crop_corner, size)

            array = xp.tensordot(coefficients, array, axes=[-1, -3])

            if len(self.waves.shape) > 3:
                array = xp.moveaxis(array, -3, 0)

            array = batch_crop_2d(array, corners, self.cropping_window)

        else:
            array = xp.tensordot(coefficients, array, axes=[-1, -3])

            if len(self.waves.shape) > 3:
                array = xp.moveaxis(array, -3, 0)

        ensemble_axes_metadata = (
            self.waves.ensemble_axes_metadata[:-1]
            + ctf.ensemble_axes_metadata
            + scan.ensemble_axes_metadata
        )
        waves = Waves(
            array,
            sampling=self.sampling,
            energy=self.energy,
            ensemble_axes_metadata=ensemble_axes_metadata,
        )
        return waves

    def dummy_probes(self, scan: BaseScan = None, ctf: CTF = None):

        if ctf is None:
            ctf = CTF(energy=self.energy, semiangle_cutoff=self.planewave_cutoff)

        probes = Probe._from_ctf(
            extent=self.window_extent,
            gpts=self.cropping_window,
            ctf=ctf,
            energy=self.energy,
            device=self._device,
        )

        if scan is not None:
            probes = probes.insert_transform(scan)

        return probes

    def batch_reduce_to_measurements(
        self,
        scan: BaseScan,
        ctf: CTF,
        detectors: List[BaseDetector],
        reduction_max_batch: int,
    ) -> Tuple[Union[BaseMeasurement, Waves], ...]:

        dummy_probes = self.dummy_probes(scan=scan, ctf=ctf)

        measurements = allocate_multislice_measurements(
            dummy_probes,
            detectors,
            extra_ensemble_axes_shape=self.waves.ensemble_shape[:-1],
            extra_ensemble_axes_metadata=self.waves.ensemble_axes_metadata[:-1],
        )

        for _, slics, sub_scan in scan.generate_blocks(reduction_max_batch):

            for _, ctf_slics, sub_ctf in ctf.generate_blocks(1):
                waves = self.reduce_to_waves(sub_scan, sub_ctf)
                indices = (
                    (slice(None),) * (len(self.waves.shape) - 3) + ctf_slics + slics
                )

                for detector, measurement in measurements.items():
                    measurement.array[indices] = detector.detect(waves).array

        return tuple(measurements.values())

    def partial(self):
        def prism_partial(
            array, waves_partial, window_overlap, kwargs, block_info=None
        ):

            waves = waves_partial(array)
            if block_info is not None:
                window_offset = (
                    block_info[0]["array-location"][-2][0]
                    - (block_info[0]["chunk-location"][-2] * 2 + 1) * window_overlap[0],
                    block_info[0]["array-location"][-1][0]
                    - (block_info[0]["chunk-location"][-1] * 2 + 1) * window_overlap[1],
                )

            else:
                window_offset = (0, 0)

            return SMatrixArray.from_waves(waves, window_offset=window_offset, **kwargs)

        kwargs = {
            "wave_vectors": self.wave_vectors,
            "planewave_cutoff": self.planewave_cutoff,
            "device": self.device,
            "cropping_window": self.cropping_window,
            "interpolation": self.interpolation,
        }

        return partial(
            prism_partial,
            waves_partial=self.waves.from_partitioned_args(),
            kwargs=kwargs,
        )

    def _chunk_extents(self):
        chunks = self.waves.chunks[-2:]
        return tuple(
            tuple((cc[0] * d, cc[1] * d) for cc in c)
            for c, d in zip(chunk_ranges(chunks), self.sampling)
        )

    def _window_overlap(self):
        return self.cropping_window[0] // 2, self.cropping_window[1] // 2

    def _overlap_depth(self):
        if self.cropping_window == self.gpts:
            return 0

        window_overlap = self._window_overlap()
        return [
            {
                **{i: 0 for i in range(0, len(self.waves.shape) - 2)},
                **{
                    j: window_overlap[i]
                    for i, j in enumerate(
                        range(len(self.waves.shape) - 2, len(self.waves.shape))
                    )
                },
            }
        ]

    def _validate_rechunk_scheme(self, rechunk_scheme="auto"):

        if rechunk_scheme == "auto":
            rechunk_scheme = "interpolation"

        if rechunk_scheme == "interpolation":
            num_chunks = self.interpolation

        elif isinstance(rechunk_scheme, tuple):
            num_chunks = rechunk_scheme

            assert len(rechunk_scheme) == 2
        else:
            raise RuntimeError

        return tuple(
            equal_sized_chunks(n, num_chunks=nsc)
            for n, nsc in zip(self.gpts, num_chunks)
        )

    def _validate_reduction_max_batch(self, scan, reduction_max_batch="auto"):

        shape = (len(scan),) + self.cropping_window
        chunks = (reduction_max_batch, -1, -1)

        return validate_chunks(shape, chunks, dtype=np.dtype("complex64"))[0][0]

    @staticmethod
    def lazy_reduce(
        array,
        scan,
        scan_chunks,
        s_matrix_partial,
        window_overlap,
        ctf,
        detectors,
        reduction_max_batch,
        block_info=None,
    ):

        if len(scan.ensemble_shape) == 1:
            block_index = (
                np.ravel_multi_index(
                    block_info[0]["chunk-location"][-2:],
                    block_info[0]["num-chunks"][-2:],
                ),
            )
        else:
            block_index = block_info[0]["chunk-location"][-2:]

        num_positions = reduce(
            operator.mul,
            tuple(
                scan_chunk[index] for scan_chunk, index in zip(scan_chunks, block_index)
            ),
        )

        # if num_positions == 0:
        #
        #     measurements = []
        #
        #     for detector in detectors:
        #         measurement_type =
        #
        #
        #
        #     measurements = [for detector in detectors]
        #     return

        #    return np.array((), dtype=object)

        scan = scan.select_block(block_index, scan_chunks)

        s_matrix = s_matrix_partial(
            array, window_overlap=window_overlap, block_info=block_info
        )

        measurements = s_matrix.batch_reduce_to_measurements(
            scan, ctf, detectors, reduction_max_batch
        )

        arr = np.zeros((1,) * (len(array.shape) - 1), dtype=object)
        arr.itemset(measurements)
        return arr

    def reduce(
        self,
        scan: BaseScan = None,
        ctf: CTF = None,
        detectors: Union[BaseDetector, List[BaseDetector]] = None,
        reduction_max_batch: Union[int, str] = "auto",
        rechunk_scheme: Union[Tuple[int, int], str] = "auto",
    ):

        """
        Scan the probe across the potential and record a measurement for each detector.

        Parameters
        ----------
        detectors : List of Detector objects
            The detectors recording the measurements.
        scan : Scan object
            Scan defining the positions of the probe wave functions.
        ctf: CTF object, optional
            The probe contrast transfer function. Default is None (aperture is set by the planewave cutoff).
        reduction_max_batch : int or str, optional
            Number of positions per reduction operation. A large number of positions better utilize thread
            parallelization, but requires more memory and floating point operations. The optimal value is highly
            dependent on
        rechunk_scheme : two int or str, optional
            Partitioning of the scan. The scattering matrix will be reduced in similarly partitioned chunks.
            Should be equal to or greater than the interpolation.
        """

        self.accelerator.check_is_defined()

        if ctf is None:
            ctf = CTF(energy=self.waves.energy, semiangle_cutoff=self.planewave_cutoff)

        if ctf.semiangle_cutoff == np.inf:
            ctf.semiangle_cutoff = self.planewave_cutoff

        squeeze_scan = False
        if scan is None:
            squeeze_scan = True
            scan = self.extent[0] / 2, self.extent[1] / 2

        scan = _validate_scan(
            scan, Probe._from_ctf(extent=self.extent, ctf=ctf, energy=self.energy)
        )

        detectors = _validate_detectors(detectors)

        reduction_max_batch = self._validate_reduction_max_batch(
            scan, reduction_max_batch
        )

        if self.is_lazy:
            chunks = self._validate_rechunk_scheme(rechunk_scheme=rechunk_scheme)

            s_matrix = self.rechunk_planewaves(chunks=chunks)

            scan, scan_chunks = scan.sort_into_extents(self._chunk_extents())

            chunks = s_matrix.chunks[:-3] + (1,) * len(ctf.ensemble_shape) + (1, 1)

            array = da.map_overlap(
                self.lazy_reduce,
                self.array,
                scan=scan,
                scan_chunks=scan_chunks,
                drop_axis=len(self.shape) - 3,
                align_arrays=False,
                chunks=chunks,
                depth=self._overlap_depth(),
                s_matrix_partial=self.partial(),
                window_overlap=self._window_overlap(),
                ctf=ctf,
                detectors=detectors,
                reduction_max_batch=reduction_max_batch,
                trim=False,
                boundary="periodic",
                meta=np.array((), dtype=np.complex64),
            )

            dummy_probes = self.dummy_probes(scan=scan, ctf=ctf)

            if len(scan.ensemble_shape) != 2:
                array = array.reshape(
                    array.shape[:-2] + (array.shape[-2] * array.shape[-1],)
                )

            ctf_chunks = tuple((n,) for n in ctf.ensemble_shape)

            chunks = self.chunks[:-3] + ctf_chunks + scan_chunks

            measurements = _finalize_lazy_measurements(
                array,
                waves=dummy_probes,
                detectors=detectors,
                extra_ensemble_axes_metadata=self.ensemble_axes_metadata,
                chunks=chunks,
            )

            measurements = (
                (measurements,) if not isinstance(measurements, tuple) else measurements
            )

        else:
            measurements = self.batch_reduce_to_measurements(
                scan, ctf, detectors, reduction_max_batch
            )

        if squeeze_scan:
            if isinstance(measurements, tuple):
                measurements = tuple(
                    measurement.squeeze((-3,)) for measurement in measurements
                )
            else:
                measurements = measurements.squeeze((-3,))

        return (
            measurements[0] if len(measurements) == 1 else ComputableList(measurements)
        )

    def scan(
        self,
        scan: BaseScan = None,
        ctf: CTF = None,
        detectors: Union[BaseDetector, List[BaseDetector]] = None,
        reduction_max_batch: Union[int, str] = "auto",
        rechunk_scheme: Union[Tuple[int, int], str] = "auto",
    ):
        if scan is None:
            scan = GridScan()

        if detectors is None:
            detectors = [FlexibleAnnularDetector()]

        return self.reduce(
            scan=scan,
            ctf=ctf,
            detectors=detectors,
            reduction_max_batch=reduction_max_batch,
            rechunk_scheme=rechunk_scheme,
        )


def round_gpts_to_multiple_of_interpolation(
    gpts: Tuple[int, int], interpolation: Tuple[int, int]
) -> Tuple[int, int]:
    return tuple(n + (-n) % f for f, n in zip(interpolation, gpts))  # noqa


class SMatrix(BaseSMatrix):
    """
    The scattering matrix is used for simulating STEM experiments using the PRISM algorithm.

    Parameters
    ----------
    planewave_cutoff : float
<<<<<<< HEAD
        The radial cutoff of the plane wave expansion [mrad].
    potential : Atoms or BasePotential, optional
        Potential or atoms represented by the scattering matrix. If given as atoms, a default Potential will be created.
        If not provided the scattering matrix will represent a vacuum potential, in this case the sampling and extent
        should be provided.
    energy : float, optional
=======
        The radial cutoff of the plane-wave expansion [mrad].
    energy : float
>>>>>>> 0858b433
        Electron energy [eV].
    potential : Atoms or AbstractPotential, optional
        Atoms or a potential that the scattering matrix represents. If given as atoms, a default potential will be created.
        If nothing is provided the scattering matrix will represent a vacuum potential, in which case the sampling and extent
        must be provided.
    gpts : one or two int, optional
        Number of grid points describing the wave functions. Provide only if potential is not given.
    sampling : one or two float, optional
        Lateral sampling of wave functions [1 / Å]. Provide only if potential is not given. Will be ignored if 'gpts'
        is also provided.
    extent : one or two float, optional
        Lateral extent of wave functions [Å]. Provide only if potential is not given.
    interpolation : one or two int, optional
        Interpolation factor in the `x` and `y` directions (default is 1, ie. no interpolation). If a single value is
        provided, assumed to be the same for both directions.
    normalize : {'probe', 'planewaves'}
        Normalization of the scattering matrix. The default 'probe' is standard S matrix formalism, whereby the sum of
        all waves in the PRISM expansion is equal to 1; 'planewaves' is needed for core-loss calculations.
    downsample : {'cutoff', 'valid'} or float or bool
        Controls whether to downsample the probe wave functions after each run of the multislice algorithm.

            ``cutoff`` :
                Downsample to the antialias cutoff scattering angle (default).

            ``valid`` :
                Downsample to the largest rectangle that fits inside the circle with a radius defined by the antialias cutoff
                scattering angle.

            float :
                Downsample to a specified maximum scattering angle [mrad].
    device : str, optional
        The calculations will be carried out on this device ('cpu' or 'gpu'). Default is 'cpu'. The default is determined by the user configuration.
    store_on_host : bool, optional
        If True, store the scattering matrix in host (cpu) memory so that the necessary memory is transferred as chunks to
        the device to run calculations (default is False).
    """

    def __init__(
        self,
        planewave_cutoff: float,
        energy: float,
        potential: Union[Atoms, BasePotential] = None,
        gpts: Union[int, Tuple[int, int]] = None,
        sampling: Union[float, Tuple[float, float]] = None,
        extent: Union[float, Tuple[float, float]] = None,
        interpolation: Union[int, Tuple[int, int]] = 1,
        normalize: str = "probe",
        downsample: Union[bool, str] = "cutoff",
        # tilt: Tuple[float, float] = (0.0, 0.0),
        device: str = None,
        store_on_host: bool = False,
    ):

        self._device = validate_device(device)
        self._grid = Grid(extent=extent, gpts=gpts, sampling=sampling)

        self.set_potential(potential)

        self._interpolation = _validate_interpolation(interpolation)
        self._planewave_cutoff = planewave_cutoff
        self._downsample = downsample

        self._accelerator = Accelerator(energy=energy)
        # self._beam_tilt = BeamTilt(tilt=tilt)

        self._normalize = normalize
        self._store_on_host = store_on_host

        assert planewave_cutoff > 0.0

        if not all(n % f == 0 for f, n in zip(self.interpolation, self.gpts)):
            warnings.warn(
                "The interpolation factor does not exactly divide 'gpts', normalization may not be exactly preserved."
            )

    def set_potential(self, potential):
        self._potential = _validate_potential(potential)

        if self._potential is not None:
            self.grid.match(self._potential)
            self._grid = self._potential.grid
        else:
            try:
                self.grid.check_is_defined()
            except GridUndefinedError:
                raise ValueError("Provide a potential or provide 'extent' and 'gpts'.")

    @property
    def tilt(self):
        return (0, 0)

    def round_gpts_to_interpolation(self):
        rounded = round_gpts_to_multiple_of_interpolation(self.gpts, self.interpolation)
        if rounded == self.gpts:
            return self

        self.gpts = rounded
        return self

    @property
    def downsample(self):
        return self._downsample

    @property
    def store_on_host(self):
        return self._store_on_host

    @property
    def metadata(self):
        return {"energy": self.energy}

    @property
    def shape(self):
        return (len(self),) + self.gpts

    @property
    def ensemble_shape(self):
        if self.potential is not None:
            return self.potential.ensemble_shape
        else:
            return ()

    @property
    def wave_vectors(self) -> List[Tuple[float, float]]:
        self.grid.check_is_defined()
        self.accelerator.check_is_defined()
        xp = np if self.store_on_host else get_array_module(self.device)
        wave_vectors = prism_wave_vectors(
            self.planewave_cutoff, self.extent, self.energy, self.interpolation, xp=xp
        )
        return _validate_wave_vectors(wave_vectors)

    @property
    def potential(self) -> BasePotential:
        return self._potential

    @potential.setter
    def potential(self, potential):
        self._potential = potential
        self._grid = potential.grid

    @property
    def normalize(self):
        return self._normalize

    @property
    def planewave_cutoff(self) -> float:
        """Plane-wave expansion cutoff."""
        return self._planewave_cutoff

    @planewave_cutoff.setter
    def planewave_cutoff(self, value: float):
        self._planewave_cutoff = value

    @property
    def interpolation(self) -> Tuple[int, int]:
        """Interpolation factor."""
        return self._interpolation

    @property
    def interpolated_gpts(self) -> Tuple[int, int]:
        return (
            self.gpts[0] // self.interpolation[0],
            self.gpts[1] // self.interpolation[0],
        )

    def _wave_vector_chunks(self, max_batch):
        if isinstance(max_batch, int):
            max_batch = max_batch * reduce(operator.mul, self.gpts)

        chunks = validate_chunks(
            shape=(len(self),) + self.gpts,
            chunks=("auto", -1, -1),
            limit=max_batch,
            dtype=np.dtype("complex64"),
            device=self.device,
        )
        return chunks

    def downsampled_gpts(self) -> Tuple[int, int]:
        if self.downsample:
            downsampled_gpts = self._gpts_within_angle(self.downsample)
            return round_gpts_to_multiple_of_interpolation(
                downsampled_gpts, self.interpolation
            )
        else:
            return self.gpts

    def _build_s_matrix(self, wave_vector_range=slice(None)):

        xp = get_array_module(self.device)

        wave_vectors = xp.asarray(self.wave_vectors, dtype=xp.float32)

        array = plane_waves(wave_vectors[wave_vector_range], self.extent, self.gpts)

        if all(n % f == 0 for f, n in zip(self.interpolation, self.gpts)):
            normalization_constant = (
                np.prod(self.gpts)
                * xp.sqrt(len(wave_vectors))
                / np.prod(self.interpolation)
            )

        else:
            cropping_window = (
                self.gpts[0] // self.interpolation[0],
                self.gpts[1] // self.interpolation[1],
            )
            corner = cropping_window[0] // 2, cropping_window[1] // 2
            cropped_array = wrapped_crop_2d(array, corner, cropping_window)
            normalization_constant = xp.sqrt(abs2(fft2(cropped_array.sum(0))).sum())

        array = array / normalization_constant.astype(xp.float32)

        waves = Waves(
            array,
            energy=self.energy,
            extent=self.extent,
            ensemble_axes_metadata=[
                OrdinalAxis(values=wave_vectors[wave_vector_range])
            ],
        )

        if self.potential is not None:
            waves = multislice_and_detect(waves, self.potential, [WavesDetector()])[0]

        if self.downsampled_gpts() != self.gpts:
            waves = waves.downsample(
                gpts=self.downsampled_gpts(), normalization="intensity"
            )

        if self.store_on_host and self.device == "gpu":
            with cp.cuda.Stream():
                waves._array = cp.asnumpy(waves.array)

        return waves

    @staticmethod
    def _wrapped_build_s_matrix(*args, s_matrix_partial):
        s_matrix = s_matrix_partial(*tuple(arg.item() for arg in args[:-1]))

        wave_vector_range = slice(*np.squeeze(args[-1]))
        array = s_matrix._build_s_matrix(wave_vector_range).array
        return array

    def _s_matrix_partial(self):
        def s_matrix(*args, potential_partial, **kwargs):
            if potential_partial is not None:
                potential = potential_partial(*args + (np.array([None], dtype=object),))
            else:
                potential = None
            return SMatrix(potential=potential, **kwargs)

        potential_partial = (
            self.potential._from_partitioned_args()
            if self.potential is not None
            else None
        )
        return partial(
            s_matrix,
            potential_partial=potential_partial,
            **self._copy_kwargs(exclude=("potential",))
        )

    def dummy_probes(self, scan=None, ctf=None):
        return self.build(lazy=True).dummy_probes(scan=scan, ctf=ctf)

    def multislice(
        self,
        potential=None,
        start=0,
        stop=None,
        lazy: bool = None,
        max_batch: Union[int, str] = "auto",
    ):
        s_matrix = self.__class__(
            potential=potential, **self._copy_kwargs(exclude=("potential",))
        )
        return s_matrix.build(lazy=lazy, max_batch=max_batch)

    def build(
        self, lazy: bool = None, max_batch: Union[int, str] = "auto"
    ) -> SMatrixArray:
        """
        Build the plane waves of the scattering matrix and propagate them through the potential using the
        multislice algorithm.

        Parameters
        ----------
        lazy : bool, optional
            If True, create the wave functions lazily, otherwise, calculate instantly. If not given, defaults to the
            setting in the user configuration file.
        max_batch : int or str, optional
            The number of wave functions in each chunk of the Dask array. If 'auto' (default), the number of chunks are
            automatically estimated based on the user configuration.

        Returns
        -------
        s_matrix_array : SMatrixArray
            The built scattering matrix.
        """
        lazy = validate_lazy(lazy)

        wave_vector_chunks = self._wave_vector_chunks(max_batch)

        downsampled_gpts = self.downsampled_gpts()

        wave_vector_blocks = np.array(chunk_ranges(wave_vector_chunks)[0], dtype=int)

        if self.potential is not None:
            if len(self.potential.exit_planes) > 1:
                raise NotImplementedError(
                    "Thickness series not yet implemented for PRISM."
                )

            potential_blocks = self.potential._partition_args()[0], (0,)
            ensemble_axes_metadata = self.potential.ensemble_axes_metadata

            if self.potential.ensemble_shape:
                symbols = tuple(range(4))
            else:
                symbols = tuple(range(1, 4))

            wave_vector_blocks = np.tile(
                wave_vector_blocks[None], (len(potential_blocks[0]), 1, 1)
            )
            wave_vector_blocks = da.from_array(
                wave_vector_blocks, chunks=(1, 1, 2), name=False
            )
            blocks = potential_blocks + (wave_vector_blocks, (0, 1, -1))

            adjust_chunks = {1: wave_vector_chunks[0]}
            new_axes = {2: (downsampled_gpts[0],), 3: (downsampled_gpts[1],)}
        else:
            potential_blocks = ()
            ensemble_axes_metadata = []
            symbols = tuple(range(0, 3))
            adjust_chunks = {0: wave_vector_chunks[0]}
            new_axes = {1: (downsampled_gpts[0],), 2: (downsampled_gpts[1],)}
            wave_vector_blocks = da.from_array(
                wave_vector_blocks, chunks=(1, 2), name=False
            )
            blocks = potential_blocks + (wave_vector_blocks, (0, -1))

        if lazy:
            xp = get_array_module(self.device)

            arr = da.blockwise(
                self._wrapped_build_s_matrix,
                symbols,
                *blocks,
                new_axes=new_axes,
                adjust_chunks=adjust_chunks,
                concatenate=True,
                meta=xp.array((), dtype=np.complex64),
                **{"s_matrix_partial": self._s_matrix_partial()}
            )

            waves = Waves(
                arr,
                energy=self.energy,
                extent=self.extent,
                ensemble_axes_metadata=ensemble_axes_metadata
                + self.base_axes_metadata[:1],
            )
        else:
            waves = self._build_s_matrix()

        cropping_window = (
            downsampled_gpts[0] // self.interpolation[0],
            downsampled_gpts[1] // self.interpolation[1],
        )

        return SMatrixArray.from_waves(
            waves,
            wave_vectors=self.wave_vectors,
            interpolation=self.interpolation,
            planewave_cutoff=self.planewave_cutoff,
            cropping_window=cropping_window,
            device=self.device,
        )

    def scan(
        self,
        scan: Union[np.ndarray, BaseScan] = None,
        detectors: Union[BaseDetector, List[BaseDetector]] = None,
        ctf: Union[CTF, Dict] = None,
        multislice_max_batch: Union[str, int] = "auto",
        reduction_max_batch: Union[str, int] = "auto",
        rechunk_scheme: Union[Tuple[int, int], str] = "auto",
        lazy: bool = None,
    ) -> Union[BaseMeasurement, Waves, List[Union[BaseMeasurement, Waves]]]:
        """
        Scan the probe across the potential and record a measurement for each detector.

        Parameters
        ----------
        scan : np.ndarray or BaseScan, optional
            The positions of the probe wave functions. If not given, scans across the entire potential at Nyquist sampling.
        detectors : BaseDetector or list of BaseDetector, optional
            A detector or a list of detectors defining how the wave functions should be converted to measurements after
            running the PRISM algorithm.
        ctf: CTF object, optional
            The probe contrast transfer function. If not given, the aperture is set by the planewave cutoff.
        lazy : bool, optional
            If True, create the measurements lazily, otherwise, calculate instantly. If None, this defaults to the value
            set in the configuration file.
        multislice_max_batch : str or int  # TODO: to be documented
        reduction_max_batch : str or int  # TODO: to be documented
        rechunk_scheme : tuple of int or str  # TODO: to be documented

        Returns
        -------
        detected_waves : BaseMeasurement or list of BaseMeasurement
            The detected measurement (if detector(s) given).
        exit_waves : Waves
            Wave functions at the exit plane(s) of the potential (if no detector(s) given).
        """
        if scan is None:
            scan = GridScan()

        return self.build(max_batch=multislice_max_batch, lazy=lazy).scan(
            scan=scan,
            detectors=detectors,
            reduction_max_batch=reduction_max_batch,
            ctf=ctf,
            rechunk_scheme=rechunk_scheme,
        )

    def reduce(
        self,
        scan: Union[np.ndarray, BaseScan] = None,
        detectors: Union[BaseDetector, List[BaseDetector]] = None,
        ctf: Union[CTF, Dict] = None,
        multislice_max_batch: Union[str, int] = "auto",
        reduction_max_batch: Union[str, int] = "auto",
        lazy: bool = None,
    ):

        return self.build(max_batch=multislice_max_batch, lazy=lazy).reduce(
            scan=scan,
            detectors=detectors,
            reduction_max_batch=reduction_max_batch,
            ctf=ctf,
        )<|MERGE_RESOLUTION|>--- conflicted
+++ resolved
@@ -666,17 +666,8 @@
     Parameters
     ----------
     planewave_cutoff : float
-<<<<<<< HEAD
-        The radial cutoff of the plane wave expansion [mrad].
-    potential : Atoms or BasePotential, optional
-        Potential or atoms represented by the scattering matrix. If given as atoms, a default Potential will be created.
-        If not provided the scattering matrix will represent a vacuum potential, in this case the sampling and extent
-        should be provided.
-    energy : float, optional
-=======
         The radial cutoff of the plane-wave expansion [mrad].
     energy : float
->>>>>>> 0858b433
         Electron energy [eV].
     potential : Atoms or AbstractPotential, optional
         Atoms or a potential that the scattering matrix represents. If given as atoms, a default potential will be created.
