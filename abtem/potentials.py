import os
from typing import Union, Sequence

import numpy as np
from abtem.bases import Grid, cached_method, ArrayWithGrid, Cache, cached_method_with_args
from abtem.interpolation import interpolation_kernel_parallel
from abtem.parametrizations import load_lobato_parameters, load_kirkland_parameters, kirkland, dvdr_kirkland, \
    project_tanh_sinh
from abtem.parametrizations import lobato, dvdr_lobato
from abtem.transform import fill_rectangle_with_atoms
from ase import Atoms
from ase import units
from numba import jit
from scipy.optimize import brentq
from tqdm.auto import tqdm

eps0 = units._eps0 * units.A ** 2 * units.s ** 4 / (units.kg * units.m ** 3)

kappa = 4 * np.pi * eps0 / (2 * np.pi * units.Bohr * units._e * units.C)

QUADRATURE_PARAMETER_RATIO = 4
DTYPE = np.float32


class PotentialBase(Grid):

    def __init__(self, atoms, origin=None, extent=None, gpts=None, sampling=None, num_slices=None, **kwargs):

        if np.abs(atoms.cell[2, 2]) < 1e-12:
            raise RuntimeError('atoms has no thickness')

        self._atoms = atoms.copy()
        self._atoms.wrap()

        if origin is None:
            self._origin = np.array([0., 0.])
        else:
            self._origin = origin

        if extent is None:
            extent = np.diag(atoms.cell)[:2]

        self._num_slices = num_slices

        super().__init__(extent=extent, gpts=gpts, sampling=sampling, **kwargs)

    @property
    def origin(self):
        return self._origin

    @property
    def num_slices(self):
        return self._num_slices

    @property
    def thickness(self):
        return self._atoms.cell[2, 2]

    def _get_slice_array(self, i):
        raise NotImplementedError()

    def get_slice(self, i):
        raise NotImplementedError()

    def check_slice_idx(self, i):
        if i >= self.num_slices:
            raise RuntimeError('slice index {} too large'.format(i))

    def __getitem__(self, i):
        if i >= self.num_slices:
            raise StopIteration

        return self.get_slice(i)

    def slice_thickness(self, i):
        raise NotImplementedError()

    def precalculate(self, show_progress=False):
        array = np.zeros((self.num_slices,) + (self.gpts[0], self.gpts[1]))
        slice_thicknesses = np.zeros(self.num_slices)

        for i in tqdm(range(self.num_slices), disable=not show_progress):
            array[i] = self._get_slice_array(i)
            slice_thicknesses[i] = self.slice_thickness(i)

        return PrecalculatedPotential(array, slice_thicknesses, self.extent)


def tanh_sinh_quadrature(order, parameter):
    xk = np.zeros(2 * order, dtype=DTYPE)
    wk = np.zeros(2 * order, dtype=DTYPE)
    for i in range(0, 2 * order):
        k = i - order
        xk[i] = np.tanh(np.pi / 2 * np.sinh(k * parameter))
        numerator = parameter / 2 * np.pi * np.cosh(k * parameter)
        denominator = np.cosh(np.pi / 2 * np.sinh(k * parameter)) ** 2
        wk[i] = numerator / denominator
    return xk, wk


class Potential(PotentialBase, Cache):
    """
    Potential object

    The potential object is used to calculate electrostatic potential of a set of atoms represented by an ASE atoms
    object. The potential is calculated in the Independent Atom Model (IAM) with a user-defined parametrization
    of the atomic potentials.

    Parameters
    ----------
    atoms : Atoms object
        Atoms object defining the atomic configuration used in the IAM of the electrostatic potential.
    origin : two floats, float, optional
        xy-origin of the electrostatic potential relative to the xy-origin of the Atoms object. Units of Angstrom.
    extent : two floats, float, optional
        Lateral extent of potential, if the unit cell of the atoms is too small it will be repeated. Units of Angstrom.
    gpts : two ints, int, optional
        Number of grid points describing each slice of the potential.
    sampling : two floats, float, optional
        Lateral sampling of the potential. Units of 1 / Angstrom.
    slice_thickness : float, optional
        Thickness of the potential slices in Angstrom for calculating the number of slices used by the multislice
        algorithm. Default is 0.5 Angstrom.
    num_slices : int, optional
        Number of slices used by the multislice algorithm. If `num_slices` is set, then `slice_thickness` is disabled.
    parametrization : 'lobato' or 'kirkland'
        The potential parametrization describes the radial dependence of the potential for each element. Two of the most
        accurate parametrizations are available by Lobato et. al. and EJ Kirkland.
        See the citation guide for references.
    method : 'finite'
        The method for calculating the potential, currently the only implemented method is 'interpolation'.
    cutoff_tolerance : float
        The error tolerance used for deciding the radial cutoff distance of the potential in units of eV / e.
        Default is 1e-3.
    quadrature_order : int, optional
        Order of the Tanh-Sinh quadrature for numerical integration the potential along the optical axis. Default is 40.
    interpolation_sampling : float, optional
        The average sampling used when calculating the radial dependence of the atomic potentials.
    """

    def __init__(self, atoms: Atoms,
                 origin: Union[float, Sequence[float]] = None,
                 extent: Union[float, Sequence[float]] = None,
                 gpts: Union[int, Sequence[int]] = None,
                 sampling: Union[float, Sequence[float]] = None,
                 slice_thickness: float = .5,
                 num_slices: int = None,
                 parametrization: str = 'lobato',
                 method: str = 'finite',
                 cutoff_tolerance: float = 1e-2,
                 quadrature_order: int = 10,
                 interpolation_sampling: float = .01):

        self._cutoff_tolerance = cutoff_tolerance
        self._method = method

        if isinstance(parametrization, str):
            if parametrization == 'lobato':
                self._potential_function = lobato
                self._potential_derivative = dvdr_lobato
                self._parameters = load_lobato_parameters()

            elif parametrization == 'kirkland':
                self._potential_function = kirkland
                self._potential_derivative = dvdr_kirkland
                self._parameters = load_kirkland_parameters()

            else:
                raise RuntimeError('parametrization {} not recognized'.format(parametrization))

        if num_slices is None:
            if slice_thickness is None:
                raise RuntimeError()

            num_slices = int(np.ceil(atoms.cell[2, 2] / slice_thickness))

        self._quadrature_order = quadrature_order
        self._interpolation_sampling = interpolation_sampling

        super().__init__(atoms=atoms.copy(), origin=origin, extent=extent, gpts=gpts, sampling=sampling,
                         num_slices=num_slices)

    def slice_thickness(self, i):
        return self.thickness / self.num_slices

    @property
    def cutoff_tolerance(self):
        return self._cutoff_tolerance

    @property
    def num_slices(self):
        return self._num_slices

    @property
    def atoms(self):
        return self._atoms

    @property
    def thickness(self):
        return self.atoms.cell[2, 2]

    @property
    def parameters(self):
        return self._parameters

    def slice_entrance(self, i):
        self.check_slice_idx(i)
        return np.sum([self.slice_thickness(j) for j in range(i)])

    def slice_exit(self, i):
        self.check_slice_idx(i)
        return np.sum([self.slice_thickness(j) for j in range(i + 1)])

    def evaluate_potential(self, r, atomic_number):
        return self._potential_function(r, self.parameters[atomic_number])

    def evaluate_potential_derivative(self, r, atomic_number):
        return self._potential_derivative(r, self.parameters[atomic_number])

    @cached_method_with_args(('tolerance', 'parametrization'))
    def get_cutoff(self, atomic_number):
        func = lambda r: self.evaluate_potential(r, atomic_number) - self.cutoff_tolerance
        return brentq(func, 1e-7, 1000)

    @cached_method(())
    def _get_unique_atomic_numbers(self):
        return np.unique(self._atoms.get_atomic_numbers())

    @cached_method(('tolerance',))
    def max_cutoff(self):
        return max([self.get_cutoff(number) for number in self._get_unique_atomic_numbers()])

    @cached_method(('tolerance', 'origin', 'extent'))
    def get_padded_atoms(self):
        cutoff = self.max_cutoff()
        return fill_rectangle_with_atoms(self.atoms, self._origin, self.extent, margin=cutoff, )

    @cached_method(('gpts',))
    def _allocate(self):
        self.check_is_grid_defined()
        return np.zeros(self.gpts, dtype=DTYPE)

    @cached_method_with_args(('tolerance',))
    def get_soft_potential_function(self, atomic_number):
        cutoff = self.get_cutoff(atomic_number)
        cutoff_value = self.evaluate_potential(cutoff, atomic_number)
        cutoff_derivative = self.evaluate_potential_derivative(cutoff, atomic_number)
        parameters = self.parameters[atomic_number]
        potential_function = self._potential_function

        @jit(nopython=True)
        def soft_potential(r):
            v = potential_function(r, parameters)
            return v - cutoff_value - (r - cutoff) * cutoff_derivative

        return soft_potential

    @cached_method_with_args(('tolerance', 'origin', 'extent'))
    def _get_atomic_positions(self, atomic_number):
        atoms = self.get_padded_atoms()
        return atoms.get_positions()[np.where(atoms.numbers == atomic_number)]

    @cached_method_with_args(('tolerance',))
    def _get_radial_coordinates(self, atomic_number):
        n = int(np.ceil(self.get_cutoff(atomic_number) / self._interpolation_sampling))
        return np.geomspace(min(self.sampling) / 2, self.get_cutoff(atomic_number), n)

    @cached_method(())
    def _get_quadrature(self):
        m = self._quadrature_order
        h = QUADRATURE_PARAMETER_RATIO / self._quadrature_order
        return tanh_sinh_quadrature(m, h)

    def _evaluate_interpolation(self, i):
        v = self._allocate()
        v[:, :] = 0.

        slice_thickness = self.slice_thickness(i)
        xk, wk = self._get_quadrature()

        for atomic_number in self._get_unique_atomic_numbers():
            positions = self._get_atomic_positions(atomic_number)
            cutoff = self.get_cutoff(atomic_number)
            r = self._get_radial_coordinates(atomic_number)

            positions = positions[np.abs((i + .5) * slice_thickness - positions[:, 2]) < (cutoff + slice_thickness / 2)]

            z0 = i * slice_thickness - positions[:, 2]
            z1 = (i + 1) * slice_thickness - positions[:, 2]

            vr = project_tanh_sinh(r, z0, z1, xk, wk, self.get_soft_potential_function(atomic_number))

            block_margin = int(cutoff / min(self.sampling))

            corner_positions = np.round(positions[:, :2] / self.sampling).astype(np.int) - block_margin
            block_positions = positions[:, :2] - self.sampling * corner_positions

            block_size = 2 * block_margin + 1

            x = np.linspace(0., block_size * self.sampling[0] - self.sampling[0], block_size)
            y = np.linspace(0., block_size * self.sampling[1] - self.sampling[1], block_size)

            interpolation_kernel_parallel(v, r, vr, corner_positions, block_positions, x, y)

        return v / kappa

    def get_projected(self):
        projected = self.get_slice(0)
        for i in range(1, self.num_slices):
            projected._array += self._get_slice_array(i)
        return projected

    def _get_slice_array(self, i):
        if self._method == 'finite':
            return self._evaluate_interpolation(i)
        elif self._method == 'fourier':
            raise NotImplementedError()
        else:
            raise NotImplementedError('method {} not implemented')

    def get_slice(self, i):
<<<<<<< HEAD

=======
>>>>>>> 0ddb66cc
        return ArrayWithGrid(self._get_slice_array(i)[None], extent=self.extent, spatial_dimensions=2)

    def copy(self, copy_atoms=False):
        if copy_atoms:
            return self.__class__(self.atoms.copy())
        else:
            return self.__class__(self.atoms)


def import_potential(path):
    npzfile = np.load(path)
    return PrecalculatedPotential(npzfile['array'], npzfile['slice_thicknesses'], npzfile['extent'])


class PrecalculatedPotential(ArrayWithGrid):

    def __init__(self, array: np.ndarray, slice_thicknesses: Union[float, Sequence], extent: np.ndarray = None,
                 sampling: np.ndarray = None):

        """
        Precalculated potential object. This object


        Parameters
        ----------
        array :
        slice_thicknesses :
        extent :
        sampling :
        """

        slice_thicknesses = np.array(slice_thicknesses)

        if slice_thicknesses.shape == ():
            slice_thicknesses = np.tile(slice_thicknesses, array.shape[0])
        elif slice_thicknesses.shape != (array.shape[0],):
            raise ValueError()

        self._slice_thicknesses = slice_thicknesses

        super().__init__(array=array, spatial_dimensions=2, extent=extent, sampling=sampling)

    @property
    def thickness(self):
        return self._slice_thicknesses.sum()

    @property
    def num_slices(self):
        return self._array.shape[0]

    def slice_thickness(self, i):
        return self._slice_thicknesses[i]

    def repeat(self, multiples):
        assert len(multiples) == 2
        new_array = np.tile(self._array, (1,) + multiples)
        new_extent = multiples * self.extent
        return self.__class__(array=new_array, thickness=self.thickness, extent=new_extent)

    def downsample(self):
        N, M = self.gpts

        X = np.fft.fft(self._array, axis=1)
        self._array = np.fft.ifft((X[:, :(N // 2), :] + X[:, -(N // 2):, :]) / 2., axis=1).real

        X = np.fft.fft(self._array, axis=2)
        self._array = np.fft.ifft((X[:, :, :(M // 2)] + X[:, :, -(M // 2):]) / 2., axis=2).real

        self.extent = self.extent

    def get_slice(self, i):
        return self._array[i]

    def extract(self, first, last):
        if last < 0:
            last = self.num_slices + last

        if first >= last:
            raise RuntimeError()

        slice_thicknesses = self._slice_thicknesses[first:last]
        return self.__class__(array=self.array[first:last], slice_thicknesses=slice_thicknesses, extent=self.extent)

    def export(self, path, overwrite=False):
        if (os.path.isfile(path) | os.path.isfile(path + '.npz')) & (not overwrite):
            raise RuntimeError('file {} already exists')

        np.savez(path, array=self.array, slice_thicknesses=self._slice_thicknesses, extent=self.extent)<|MERGE_RESOLUTION|>--- conflicted
+++ resolved
@@ -319,10 +319,6 @@
             raise NotImplementedError('method {} not implemented')
 
     def get_slice(self, i):
-<<<<<<< HEAD
-
-=======
->>>>>>> 0ddb66cc
         return ArrayWithGrid(self._get_slice_array(i)[None], extent=self.extent, spatial_dimensions=2)
 
     def copy(self, copy_atoms=False):
