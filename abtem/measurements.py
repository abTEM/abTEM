--- conflicted
+++ resolved
@@ -3025,12 +3025,8 @@
 
         if len(_scan_shape(self)) < 2 and dose_per_area is not None:
             raise ValueError(
-<<<<<<< HEAD
                 "diffraction patterns has less than two scan axes, provide `total_dose`"
                 " not `dose_per_area`"
-=======
-                "Diffraction patterns has less than two scan axes, provide 'total_dose' not 'dose_per_area'."
->>>>>>> 406f8a72
             )
 
         # TODO: normalization
@@ -3694,7 +3690,7 @@
         return self.bandlimit(radius, outer=np.inf)
 
 
-class PolarMeasurements(_BaseMeasurement2D):
+class PolarMeasurements(BaseMeasurements):
     """
     Class describing polar measurements with a specified number of radial and azimuthal
     bins.
