--- conflicted
+++ resolved
@@ -1,5 +1,4 @@
 """Module for plotting atoms, images, line scans, and diffraction patterns."""
-import string
 from typing import TYPE_CHECKING, List
 from typing import Union, Tuple
 
@@ -9,15 +8,11 @@
 from ase import Atoms
 from ase.data import covalent_radii, chemical_symbols
 from ase.data.colors import jmol_colors
+from cplot._colors import get_srgb1
 from matplotlib import cm, colors
 from matplotlib.axes import Axes
-
-import ipywidgets as widgets
-from scipy.spatial.distance import squareform
-from scipy.spatial import distance_matrix
-
-from abtem.core.colors import hsluv_cmap
-from matplotlib.collections import PatchCollection, CircleCollection, EllipseCollection
+from matplotlib.collections import EllipseCollection
+from matplotlib.collections import PatchCollection
 from matplotlib.lines import Line2D
 from matplotlib.offsetbox import AnchoredText
 from matplotlib.patches import Circle
@@ -26,9 +21,7 @@
 from mpl_toolkits.axes_grid1.anchored_artists import AnchoredSizeBar
 
 from abtem.core.backend import copy_to_device
-from abtem.core import config
 from abtem.core.utils import label_to_index
-from abtem.core.units import _get_conversion_factor
 from abtem.atoms import pad_atoms, plane_to_axes
 
 if TYPE_CHECKING:
@@ -36,195 +29,84 @@
         BaseMeasurement,
         RealSpaceLineProfiles,
         ReciprocalSpaceLineProfiles,
-        BaseMeasurement2D,
-    )
-
-
-def _iterate_axes(axes: Union[ImageGrid, Axes]):
-    try:
-        for ax in axes:
-            yield ax
-    except TypeError:
-        yield axes
-
-
-class MeasurementVisualizationAxes:
-
-    def __init__(self, axes, measurements):
-        self._axes = axes
-        self._measurements = measurements
-
-    @property
-    def measurements(self):
-        return self._measurements
-
-    @property
-    def axes(self):
-        return self._axes
-
-    @property
-    def fig(self):
-        return self._axes[0].get_figure()
-
-    def iterate_axes(self):
-        try:
-            for ax in self.axes:
-                yield ax
-        except TypeError:
-            yield self.axes
-
-    def add_panel_labels(self, labels: str = None, **kwargs):
-        if "loc" not in kwargs:
-            kwargs["loc"] = 2
-
-        if isinstance(self.axes, Axes):
-            axes = [self.axes]
-        else:
-            axes = self.axes
-
-        if labels is None:
-            labels = string.ascii_lowercase
-            labels = [f"({label})" for label in labels]
-            if config.get("visualize.use_tex", False):
-                labels = [f"${label}$" for label in labels]
-
-        for ax, l in zip(_iterate_axes(axes), labels):
-            at = AnchoredText(l, pad=0.0, borderpad=0.5, frameon=False, **kwargs)
-            ax.add_artist(at)
-            at.txt._text.set_path_effects([withStroke(foreground="w", linewidth=5)])
-
-
-class Measurement2DVisualizationAxes(MeasurementVisualizationAxes):
-
-    def __init__(self, axes, measurements):
-        super().__init__(axes, measurements)
-
-    def set_column_titles(
-            self, pad=10.0, format: str = ".3g", units=None, fontsize=12, **kwargs
-    ):
-        include_label = True
-        for ax, axis_metadata in zip(
-                np.array(self.axes.axes_column)[:, 0], self.measurements.ensemble_axes_metadata[0]
-        ):
-
-            for child in ax.get_children():
-                if hasattr(child, "is_column_title"):
-                    child.remove()
-
-            annotation = ax.annotate(
-                axis_metadata.format_title(
-                    format, units=units, include_label=include_label
-                ),
-                xy=(0.5, 1),
-                xytext=(0, pad),
-                xycoords="axes fraction",
-                textcoords="offset points",
-                ha="center",
-                va="baseline",
-                fontsize=fontsize,
-                **kwargs,
-            )
-            annotation.is_column_title = True
-
-            include_label = False
-
-    def iterate_image_grid(self, flip_vertical=True):
-        axes = np.array(self.axes.axes_column, dtype=object)
-
-        if flip_vertical:
-            axes = np.fliplr(axes)
-
-        for i in np.ndindex(axes.shape):
-            yield axes[i]
-
-    def iterate_measurements(self):
-        for _, measurement in self.measurements.iterate_ensemble(keep_dims=True):
-            yield measurement
-
-    def iterate_images(self):
-        for ax in self.iterate_image_grid():
-            for im in ax.get_images():
-                yield im
-
-    def set_x_extent(self, extent):
-        for im in self.iterate_images():
-            old_extent = im.get_extent()
-            y_extent = old_extent[2:]
-            new_extent = extent + y_extent
-            im.set_extent(new_extent)
-
-    def set_y_extent(self, extent):
-        for im in self.iterate_images():
-            old_extent = im.get_extent()
-            x_extent = old_extent[:2]
-            new_extent = x_extent + extent
-            im.set_extent(new_extent)
-
-    def set_x_axes(
-            self,
-            units: str = None,
-            label: str = None,
-    ):
-        if label is None:
-            label = self.measurements.axes_metadata[-2].format_label(units)
-
-        for ax, measurement in zip(self.iterate_image_grid(), self.iterate_measurements()):
-            ax.set_xlabel(label)
-            print(measurement._plot_extent())
-
-
-def _make_cbar_label(measurement):
-    cbar_label = (
-        measurement.metadata["label"] if "label" in measurement.metadata else ""
-    )
-    cbar_label += (
-        f" [{measurement.metadata['units']}]" if "units" in measurement.metadata else ""
-    )
-    return cbar_label
-
-
-def add_sizebar(
-        ax,
-        measurements,
-        size=None,
-        loc="lower right",
-        borderpad=0.5,
-        formatting: str = ".3f",
-        units=None,
-        **kwargs,
+    )
+
+
+def _align_yaxis(ax1: Axes, ax2: Axes):
+    """Align zeros of the two axes, zooming them out by same ratio"""
+    axes = (ax1, ax2)
+    extrema = [ax.get_ylim() for ax in axes]
+    tops = [extr[1] / (extr[1] - extr[0]) for extr in extrema]
+    # Ensure that plots (intervals) are ordered bottom to top:
+    if tops[0] > tops[1]:
+        axes, extrema, tops = [list(reversed(l)) for l in (axes, extrema, tops)]
+
+    # How much would the plot overflow if we kept current zoom levels?
+    tot_span = tops[1] + 1 - tops[0]
+
+    b_new_t = extrema[0][0] + tot_span * (extrema[0][1] - extrema[0][0])
+    t_new_b = extrema[1][1] - tot_span * (extrema[1][1] - extrema[1][0])
+    axes[0].set_ylim(extrema[0][0], b_new_t)
+    axes[1].set_ylim(t_new_b, extrema[1][1])
+
+
+def _get_complex_colors(
+    z: np.ndarray, vmin: float = None, vmax: float = None, saturation: float = 2.0
 ):
-    if units is None:
-        units = measurements.base_axes_metadata[-2].units
-
-    if size is None:
-        size = (
-                measurements.base_axes_metadata[-2].sampling
-                * measurements.base_shape[-2]
-                / 3
-        )
-
-        num = size * _get_conversion_factor(units, units)
-    else:
-        num = size
-
-    label = f"{num:>{formatting}} {units}"
-
-    anchored_size_bar = AnchoredSizeBar(
-        ax.transData, label=label, size=size, borderpad=borderpad, loc=loc, **kwargs
-    )
-    ax.add_artist(anchored_size_bar)
-
-    return anchored_size_bar
-
-
-<<<<<<< HEAD
-def add_imshow(
-        ax: Axes,
-        measurements: "BaseMeasurement",
-        cmap: str = None,
-        vmin: float = None,
-        vmax: float = None,
-=======
+    abs_z = np.abs(z)
+    angle_z = np.angle(z)
+
+    if vmin is None:
+        vmin = abs_z.min()
+
+    if vmax is None:
+        vmax = abs_z.max()
+
+    vmin_rel = (vmin - abs_z.min()) / abs_z.ptp()
+    vmax_rel = (vmax - abs_z.max()) / abs_z.ptp()
+
+    abs_scaled = (abs_z - abs_z.min()) / abs_z.ptp() * (
+        1 - vmax_rel - vmin_rel
+    ) + vmin_rel
+
+    abs_scaled = np.clip(abs_scaled, 0, np.inf)
+    z_scaled = abs_scaled * np.exp(1.0j * angle_z)
+
+    return get_srgb1(z_scaled, lambda x: x, saturation)
+
+
+def _add_colorbar_abs(cax, vmin, vmax):
+    norm = colors.Normalize(vmin=vmin, vmax=vmax)
+    cb0 = plt.colorbar(
+        cm.ScalarMappable(norm=norm, cmap=cm.gray),
+        cax=cax,
+    )
+    cb0.set_label("abs", rotation=0, ha="center", va="top")
+    cb0.ax.yaxis.set_label_coords(0.5, -0.03)
+
+
+def _add_colorbar_arg(cax, saturation_adjustment: float):
+    z = np.exp(1j * np.linspace(-np.pi, np.pi, 256))
+    rgb_vals = get_srgb1(
+        z,
+        abs_scaling=lambda z: np.full_like(z, 0.5),
+        saturation_adjustment=saturation_adjustment,
+    )
+    rgba_vals = np.pad(rgb_vals, ((0, 0), (0, 1)), constant_values=1.0)
+    newcmp = colors.ListedColormap(rgba_vals)
+    #
+    norm = colors.Normalize(vmin=-np.pi, vmax=np.pi)
+
+    cb1 = plt.colorbar(cm.ScalarMappable(norm=norm, cmap=newcmp), cax=cax)
+
+    cb1.set_label("arg", rotation=0, ha="center", va="top")
+    cb1.ax.yaxis.set_label_coords(0.5, -0.03)
+    cb1.set_ticks([-np.pi, -np.pi / 2, 0, +np.pi / 2, np.pi])
+    cb1.set_ticklabels(
+        [r"$-\pi$", r"$-\dfrac{\pi}{2}$", "$0$", r"$\dfrac{\pi}{2}$", r"$\pi$"]
+    )
+
+
 def _add_imshow(
     ax,
     array,
@@ -240,33 +122,22 @@
     complex_coloring_kwargs=None,
     interpolation="none",
     **kwargs,
->>>>>>> 6ac96f0d
 ):
-    if not measurements.is_complex and cmap is None:
-        cmap = config.get("cmap", "viridis")
-    elif cmap is None:
-        cmap = config.get("phase_cmap", "hsluv")
-
-    array = measurements.array
-
-    if measurements.is_complex:
-
-        abs_array = np.abs(array)
-        alpha = (abs_array - abs_array.min()) / abs_array.ptp()
-
-        im1 = ax.imshow(
-            abs_array.T,
-            origin="lower",
-            interpolation="none",
-            cmap="gray",
-            vmin=vmin,
-            vmax=vmax,
+    if power != 1:
+        array = array**power
+        vmin = array.min() if vmin is None else vmin ** power
+        vmax = array.max() if vmax is None else vmax ** power
+
+    array = array.T
+
+    if np.iscomplexobj(array):
+        if complex_coloring_kwargs is None:
+            complex_coloring_kwargs = {}
+
+        array = _get_complex_colors(
+            array, vmin=vmin, vmax=vmax, **complex_coloring_kwargs
         )
 
-<<<<<<< HEAD
-        if cmap == "hsluv":
-            cmap = hsluv_cmap
-=======
     im = ax.imshow(
         array,
         extent=extent,
@@ -276,267 +147,127 @@
         interpolation=interpolation,
         **kwargs,
     )
->>>>>>> 6ac96f0d
-
-        im2 = ax.imshow(
-            np.angle(array).T,
-            origin="lower",
-            interpolation="none",
-            alpha=alpha.T,
-            vmin=-np.pi,
-            vmax=np.pi,
-            cmap=cmap,
-        )
-    else:
-        im1 = ax.imshow(
-            array.T,
-            origin="lower",
-            interpolation="none",
-            cmap=cmap,
-            vmin=vmin,
-            vmax=vmax,
-        )
-
-    set_extent(ax, measurements)
-    return im1
-
-
-def set_image_data(
-        axes, measurements, complex_representation="intensity", recreate=False
-):
-    measurements = measurements.compute().to_cpu()
-
-    if measurements.is_complex and complex_representation != "domain_coloring":
-        measurements = getattr(measurements, complex_representation)()
-
-    for ax in _iterate_axes(axes):
-        if recreate:
-            fig = axes.get_figure()
-            fig.clear()
-            for im in ax.get_images():
-                im.remove()
-            ax = fig.add_subplot()
-            add_imshow(ax, measurements)
-            set_colorbars(ax, measurements)
-        else:
-            if measurements.is_complex:
-                im1, im2 = ax.get_images()[:2]
-                abs_array = np.abs(measurements.array)
-                im1.set_data(abs_array.T)
-                alpha = im1.norm(abs_array)
-                alpha = np.clip(alpha, a_min=0, a_max=1)
-                im2.set_alpha(alpha.T)
-                im2.set_data(np.angle(measurements.array).T)
-            else:
-                im = ax.get_images()[0]
-                im.set_data(measurements.array.T)
-
-
-def set_colorbars(axes, measurements, label=None, fontsize=12, **kwargs):
-    for ax, (_, measurement) in zip(
-            _iterate_axes(axes), measurements.iterate_ensemble(keep_dims=True)
-    ):
-
-        ims = ax.get_images()
-
-        if label is None:
-            label = _make_cbar_label(measurement)
-
-        if measurements.is_complex:
-            cbar1 = plt.colorbar(ims[0], ax=ax)
-            cbar2 = plt.colorbar(ims[1], ax=ax)
-
-            cbar1.set_label("abs", rotation=0, ha="center", va="top")
-            cbar1.ax.yaxis.set_label_coords(0.5, -0.03)
-
-            cbar2.set_label("arg", rotation=0, ha="center", va="top")
-            cbar2.ax.yaxis.set_label_coords(0.5, -0.03)
-            cbar2.set_ticks([-np.pi, -np.pi / 2, 0, +np.pi / 2, np.pi])
-            cbar2.set_ticklabels(
-                [r"$-\pi$", r"$-\dfrac{\pi}{2}$", "$0$", r"$\dfrac{\pi}{2}$", r"$\pi$"]
-            )
-        else:
-            if hasattr(ax, "cax"):
-                cbar = ax.cax.colorbar(ims[0], **kwargs)
-                cbar.set_label(label, fontsize=fontsize)
-            else:
-                cbar = plt.colorbar(ims[0], ax=ax, label=label, **kwargs)
-                cbar.set_label(label, fontsize=fontsize)
-
-
-def set_normalization(
-        axes: Axes,
-        measurements: "BaseMeasurement2D",
-        power: float = 1.0,
-        vmin: float = None,
-        vmax: float = None,
-):
-    for ax, (_, measurement) in zip(
-            _iterate_axes(axes), measurements.iterate_ensemble(keep_dims=True)
-    ):
-
-        if measurement.is_complex:
-            measurement = measurement.abs()
-
-        if vmin is None:
-            measurement_vmin = measurement.array.min()
-        else:
-            measurement_vmin = vmin
-
-        if vmax is None:
-            measurement_vmax = measurement.array.max()
-        else:
-            measurement_vmax = vmax
-
-        if power != 1:
-            norm = colors.PowerNorm(
-                gamma=power, vmin=measurement_vmin, vmax=measurement_vmax
-            )
-        else:
-            norm = colors.Normalize(vmin=measurement_vmin, vmax=measurement_vmax)
-
-        im = ax.get_images()[0]
-        im.norm = norm
-
-
-def set_super_title(axes, measurements, super_title):
-    fig = axes.get_figure()
-
-    if isinstance(super_title, str):
-        fig.suptitle(super_title)
-
-    elif "name" in measurements.metadata:
-        fig.suptitle(measurements.metadata["name"])
-
-
-def set_sub_titles(axes, measurements):
-    fig = axes.get_figure()
-
-    if len(measurements.ensemble_axes_metadata) > 0:
-        fig.supxlabel(f"{measurements.ensemble_axes_metadata[-1].format_label()}")
-
-    if len(measurements.ensemble_axes_metadata) > 1:
-        fig.supylabel(f"{measurements.ensemble_axes_metadata[-2].format_label()}")
-
-
-def set_row_titles(
-        axes,
-        measurements,
-        pad: float = 0.0,
-        format: str = ".2g",
-        units: str = None,
-        fontsize: int = 12,
-        **kwargs,
-):
-    include_label = True
-    for ax, axis_metadata in zip(
-            np.array(axes.axes_column)[0, ::-1], measurements.axes_metadata[1]
-    ):
-
-        for child in ax.get_children():
-            if hasattr(child, "is_row_title"):
-                child.remove()
-
-        at = ax.annotate(
-            axis_metadata.format_title(
-                format, units=units, include_label=include_label
-            ),
-            xy=(0, 0.5),
-            xytext=(-ax.yaxis.labelpad - pad, 0),
-            xycoords=ax.yaxis.label,
-            textcoords="offset points",
-            ha="right",
-            va="center",
-            rotation=90,
-            fontsize=fontsize,
-            **kwargs,
-        )
-
-        at.is_row_title = True
-        include_label = False
-
-
-def set_titles(axes, measurements, format: str = ".3g", title=None, units=None):
-    if not measurements.ensemble_shape:
-        return
-
-    set_column_titles(axes, measurements, format=format, units=units)
-
-    if len(measurements.ensemble_shape) != 2:
-        return
-
-    set_row_titles(axes, measurements, format=format, units=units)
-
-
-def set_extent(axes, measurements, units=None, extent=None):
-    if extent is None:
-        extent = measurements._plot_extent(units)
-
-    for ax, (_, measurement) in zip(
-            _iterate_axes(axes), measurements.iterate_ensemble(keep_dims=True)
-    ):
-        for im in ax.get_images():
-            im.set_extent(extent)
-
-
-
-
-
-def set_ylabels(
-        axes: Axes,
-        measurements: "BaseMeasurement",
-        units: str = None,
-        label: str = None,
-):
-    if label is None:
-        label = measurements.axes_metadata[-1].format_label(units)
-
-    for ax, (_, measurement) in zip(
-            _iterate_axes(axes), measurements.iterate_ensemble(keep_dims=True)
-    ):
-        ax.set_ylabel(label)
-
-
-def _iterate_image_grid(axes, flip_vertical=True):
-    axes = np.array(axes.axes_column, dtype=object)
-
-    if flip_vertical:
-        axes = np.fliplr(axes)
-
-    for i in np.ndindex(axes.shape):
-        yield axes[i]
-
-
-def show_measurements_2d(
-        measurements: "BaseMeasurement",
-        axes: Axes = None,
-        figsize: Tuple[int, int] = None,
-        title: str = None,
-        power: float = 1.0,
-        vmin: float = None,
-        vmax: float = None,
-        common_color_scale: bool = False,
-        cbar: bool = False,
-        cmap: str = None,
-        units: str = None,
-        axes_pad=None,
-        axis_off=False,
+
+    if title:
+        ax.set_title(title)
+
+    if x_label:
+        ax.set_xlabel(x_label)
+
+    if y_label:
+        ax.set_ylabel(y_label)
+
+    if not x_ticks:
+        ax.set_xticks([])
+
+    if not y_ticks:
+        ax.set_yticks([])
+
+    return im
+
+
+def _add_panel_label(ax, title, **kwargs):
+    if "loc" not in kwargs:
+        kwargs["loc"] = 2
+
+    at = AnchoredText(
+        title, pad=0.0, borderpad=0.5, frameon=False, **kwargs  # loc=loc, prop=size,
+    )
+    ax.add_artist(at)
+    at.txt._text.set_path_effects([withStroke(foreground="w", linewidth=3)])
+    return at
+
+
+def _add_sizebar(ax, label, **kwargs):
+    """
+    Draw a horizontal bar with length of 0.1 in data coordinates,
+    with a fixed label underneath.
+    """
+    if "loc" not in kwargs:
+        kwargs["loc"] = 3
+
+    if "borderpad" not in kwargs:
+        kwargs["borderpad"] = 0.5
+
+    asb = AnchoredSizeBar(ax.transData, label=label, **kwargs)
+    ax.add_artist(asb)
+
+
+def _make_cbar_label(measurement):
+    cbar_label = (
+        measurement.metadata["label"] if "label" in measurement.metadata else ""
+    )
+    cbar_label += (
+        f" [{measurement.metadata['units']}]" if "units" in measurement.metadata else ""
+    )
+    return cbar_label
+
+
+def show_measurement_2d(
+    measurements: "BaseMeasurement",
+    figsize: Tuple[int, int],
+    super_title: Union[str, bool],
+    sub_title: bool,
+    x_label: bool,
+    y_label: bool,
+    x_ticks: bool,
+    y_ticks: bool,
+    row_super_label: bool,
+    col_super_label: bool,
+    power: float,
+    vmin: float,
+    vmax: float,
+    common_color_scale: bool,
+    cbar: bool,
+    cbar_labels: str,
+    float_formatting: str,
+    cmap: str = "viridis",
+    extent: List[float] = None,
+    panel_labels: list = None,
+    sizebar: bool = False,
+    image_grid_kwargs: dict = None,
+    imshow_kwargs: dict = None,
+    anchored_text_kwargs: dict = None,
+    anchored_size_bar_kwargs: dict = None,
+    complex_coloring_kwargs: dict = None,
+    axes: Axes = None,
 ):
     """
     Show the image(s) using matplotlib.
 
     Parameters
     ----------
-    measurements
-    axes : matplotlib.axes.Axes, optional
+    cmap : str, optional
+        Matplotlib colormap name used to map scalar data to colors. Ignored if image array is complex.
+    explode : bool, optional
+        If True, a grid of images is created for all the items of the last two ensemble axes. If False, the first
+        ensemble item is shown.
+    ax : matplotlib.axes.Axes, optional
         If given the plots are added to the axis. This is not available for image grids.
     figsize : two int, optional
         The figure size given as width and height in inches, passed to `matplotlib.pyplot.figure`.
     title : bool or str, optional
         Add a title to the figure. If True is given instead of a string the title will be given by the value
         corresponding to the "name" key of the metadata dictionary, if this item exists.
-    cmap : str, optional
-        Matplotlib colormap name used to map scalar data to colors. Ignored if image array is complex.
+    panel_titles : bool or list of str, optional
+        Add titles to each panel. If True a title will be created from the axis metadata. If given as a list of
+        strings an item must exist for each panel.
+    x_ticks : bool or list, optional
+        If False, the ticks on the `x`-axis will be removed.
+    y_ticks : bool or list, optional
+        If False, the ticks on the `y`-axis will be removed.
+    x_label : bool or str, optional
+        Add label to the `x`-axis of every plot. If True (default) the label will be created from the corresponding axis
+        metadata. A string may be given to override this.
+    y_label : bool or str, optional
+        Add label to the `x`-axis of every plot. If True (default) the label will created from the corresponding axis
+        metadata. A string may be given to override this.
+    row_super_label : bool or str, optional
+        Add super label to the rows of an image grid. If True the label will be created from the corresponding axis
+        metadata. A string may be given to override this. The default is no super label.
+    col_super_label : bool or str, optional
+        Add super label to the columns of an image grid. If True the label will be created from the corresponding
+        axis metadata. A string may be given to override this. The default is no super label.
     power : float
         Show image on a power scale.
     vmin : float, optional
@@ -549,113 +280,197 @@
     cbar : bool, optional
         Add colorbar(s) to the image(s). The position and size of the colorbar(s) may be controlled by passing
         keyword arguments to `mpl_toolkits.axes_grid1.axes_grid.ImageGrid` through `image_grid_kwargs`.
+    cbar_labels : str or list of str
+        Label(s) for the colorbar(s).
+    sizebar : bool, optional,
+        Add a size bar to the image(s).
+    float_formatting : str, optional
+        A formatting string used for formatting the floats of the panel titles.
+    panel_labels : list of str
+        A list of labels for each panel of a grid of images.
+    image_grid_kwargs : dict
+        Additional keyword arguments passed to `mpl_toolkits.axes_grid1.axes_grid.ImageGrid`.
+    imshow_kwargs : dict
+        Additional keyword arguments passed to `matplotlib.axes.Axes.imshow`.
+    anchored_text_kwargs : dict
+        Additional keyword arguments passed to `matplotlib.offsetbox.AnchoredText`. This is used for creating panel
+        labels.
 
     Returns
     -------
     matplotlib.figure.Figure, matplotlib.axes.Axes
     """
-    measurements = measurements.compute().to_cpu()
-
-    if cbar and measurements.is_complex and measurements.ensemble_shape:
-        raise NotImplementedError(
-            "colorbar not implemented for exploded plot with domain coloring"
-        )
-
-    complex_representation = "domain_coloring"
-
-    if measurements.is_complex and complex_representation != "domain_coloring":
-        measurements = getattr(measurements, complex_representation)()
-
-    if not measurements.ensemble_shape:
-        if axes is None:
-            fig, axes = plt.subplots(figsize=figsize)
+    measurements = measurements.to_cpu().compute()
+
+    imshow_kwargs = {} if imshow_kwargs is None else imshow_kwargs
+    image_grid_kwargs = {} if image_grid_kwargs is None else image_grid_kwargs
+    anchored_text_kwargs = {} if anchored_text_kwargs is None else anchored_text_kwargs
+    anchored_size_bar_kwargs = (
+        {} if anchored_size_bar_kwargs is None else anchored_size_bar_kwargs
+    )
+
+    if complex_coloring_kwargs is None:
+        complex_coloring_kwargs = {
+            "saturation": 3,
+        }
+
+    if cbar and not np.iscomplexobj(measurements.array):
+        if common_color_scale:
+            image_grid_kwargs["cbar_mode"] = "single"
+
         else:
-            fig = axes.get_figure()
-
-<<<<<<< HEAD
-        add_imshow(axes, measurements, cmap=cmap)
-=======
+            image_grid_kwargs["cbar_mode"] = "each"
+            image_grid_kwargs["cbar_pad"] = 0.05
+
     if cbar and np.iscomplexobj(measurements.array) and measurements.ensemble_shape:
         raise NotImplementedError(
             "colorbar not implemented for exploded plot with domain coloring"
         )
->>>>>>> 6ac96f0d
-
-        if cbar:
-            set_colorbars(axes, measurements)
-
-        # set_extent(axes, measurements, units=units)
-        # set_titles(axes, measurements, title=title)
-        #set_xlabels(axes, measurements, units=units)
-        #set_ylabels(axes, measurements, units=units)
-        set_normalization(axes, measurements, vmin=vmin, vmax=vmax, power=power)
-        return fig, axes
 
     measurements = measurements[(0,) * max(len(measurements.ensemble_shape) - 2, 0)]
+
+    if common_color_scale and np.iscomplexobj(measurements.array):
+        vmin = np.abs(measurements.array).min() if vmin is None else vmin
+        vmax = np.abs(measurements.array).max() if vmax is None else vmax
+    elif common_color_scale:
+        vmin = measurements.array.min() if vmin is None else vmin
+        vmax = measurements.array.max() if vmax is None else vmax
+
+    nrows = (
+        measurements.ensemble_shape[-2] if len(measurements.ensemble_shape) > 1 else 1
+    )
+    ncols = (
+        measurements.ensemble_shape[-1] if len(measurements.ensemble_shape) > 0 else 1
+    )
 
     if axes is None:
         fig = plt.figure(1, figsize, clear=True)
 
-        if len(measurements.ensemble_shape) == 1:
-            ncols = measurements.ensemble_shape[0]
-            nrows = 1
-
-        elif len(measurements.ensemble_shape) == 2:
-            ncols = measurements.ensemble_shape[-2]
-            nrows = measurements.ensemble_shape[-1]
-
+        if "axes_pad" not in image_grid_kwargs:
+            if sub_title:
+                image_grid_kwargs["axes_pad"] = 0.3
+
+            else:
+                image_grid_kwargs["axes_pad"] = 0.1
+
+        axes = ImageGrid(
+            fig,
+            111,
+            nrows_ncols=(nrows, ncols),
+            **image_grid_kwargs,
+        )
+    elif isinstance(axes, Axes):
+        fig = axes.get_figure()
+        axes = [axes]
+
+    if x_label is True:
+        x_label = measurements.base_axes_metadata[-2].format_label()
+
+    if y_label is True:
+        y_label = measurements.base_axes_metadata[-1].format_label()
+
+    for index, measurement in measurements.iterate_ensemble(keep_dims=True):
+
+        title = None
+        if len(measurement.ensemble_shape) == 0:
+            if isinstance(super_title, str):
+                title = super_title
+            super_title = False
+            i = 0
+        elif len(measurement.ensemble_shape) == 1:
+            title = (
+                measurement.axes_metadata[0].format_title(float_formatting)
+                if sub_title
+                else None
+            )
+            i = np.ravel_multi_index((0,) + index, (nrows, ncols))
+        elif len(measurement.ensemble_shape) == 2:
+            if sub_title:
+                titles = tuple(
+                    axis.format_title(float_formatting)
+                    for axis in measurement.ensemble_axes_metadata
+                )
+                title = ", ".join(titles)
+
+            i = np.ravel_multi_index(index, (nrows, ncols))
         else:
             raise RuntimeError()
 
-        image_grid_kwargs = {}
-        image_grid_kwargs["share_all"] = True
-        if common_color_scale:
-            if cbar:
-                image_grid_kwargs["cbar_mode"] = "single"
-
-            image_grid_kwargs["axes_pad"] = 0.1
-        else:
-            if cbar:
-                image_grid_kwargs["cbar_mode"] = "each"
-                image_grid_kwargs["cbar_pad"] = 0.05
-                image_grid_kwargs["axes_pad"] = 0.8
+        ax = axes[i]
+
+        if extent is None:
+            extent = [0, measurement.extent[0], 0, measurement.extent[1]]
+
+        array = measurement.array[(0,) * len(measurement.ensemble_shape)]
+
+        im = _add_imshow(
+            ax=ax,
+            array=array,
+            title=title,
+            extent=extent,
+            x_label=x_label,
+            y_label=y_label,
+            x_ticks=x_ticks,
+            y_ticks=y_ticks,
+            power=power,
+            vmin=vmin,
+            vmax=vmax,
+            cmap=cmap,
+            complex_coloring_kwargs=complex_coloring_kwargs,
+            **imshow_kwargs,
+        )
+
+        if panel_labels is not None:
+            _add_panel_label(ax, panel_labels[i], **anchored_text_kwargs)
+
+        if cbar:
+            if cbar_labels is None:
+                cbar_label = _make_cbar_label(measurement)
             else:
-                image_grid_kwargs["axes_pad"] = 0.1
-
-        if axes_pad is not None:
-            image_grid_kwargs["axes_pad"] = axes_pad
-
-        axes = ImageGrid(fig, 111, nrows_ncols=(nrows, ncols), **image_grid_kwargs)
-    else:
-        fig = axes.get_figure()
-
-    if common_color_scale:
-        vmin = measurements.array.min()
-        vmax = measurements.array.max()
-
-    for ax, (_, measurement) in zip(
-            _iterate_image_grid(axes), measurements.iterate_ensemble(keep_dims=False)
-    ):
-        add_imshow(ax=ax, measurements=measurement, cmap=cmap, vmin=vmin, vmax=vmax)
-
-    if cbar:
-        set_colorbars(axes, measurements)
-
-    if axis_off:
-        for ax in _iterate_axes(axes):
-            ax.set_xticks([])
-            ax.set_yticks([])
-    #
-    # else:
-    #     set_xlabels(axes, measurements, units=units)
-    #     set_ylabels(axes, measurements, units=units)
-
-    # if title:
-    #    set_titles(axes, measurements, title=title)
-
-    set_normalization(axes, measurements, vmin=vmin, vmax=vmax, power=power)
-
-    return Measurement2DVisualizationAxes(axes, measurements)
+                cbar_label = cbar_labels
+
+            if np.iscomplexobj(array):
+                divider = make_axes_locatable(ax)
+                cax1 = divider.append_axes("right", size="5%", pad=0.2)
+                cax2 = divider.append_axes("right", size="5%", pad=0.4)
+
+                _add_colorbar_arg(cax1, complex_coloring_kwargs["saturation"])
+
+                cbar_vmin = np.abs(measurement.array).min() if vmin is None else vmin
+                cbar_vmax = np.abs(measurement.array).max() if vmax is None else vmax
+
+                _add_colorbar_abs(cax2, cbar_vmin, cbar_vmax)
+            else:
+                try:
+                    ax.cax.colorbar(im, label=cbar_label)
+                except AttributeError:
+                    plt.colorbar(im, ax=ax, label=cbar_label)
+
+        if sizebar:
+            size = (
+                measurement.base_axes_metadata[-2].sampling
+                * measurement.base_shape[-2]
+                / 3
+            )
+            label = (
+                f"{size:>{float_formatting}} {measurement.base_axes_metadata[-2].units}"
+            )
+            _add_sizebar(ax=ax, label=label, size=size, **anchored_size_bar_kwargs)
+
+    if super_title is True and "name" in measurements.metadata:
+        fig.suptitle(measurements.metadata["name"])
+
+    elif isinstance(super_title, str):
+
+        fig.suptitle(super_title)
+
+    if len(measurements.ensemble_axes_metadata) > 0 and row_super_label:
+        fig.supylabel(f"{measurements.ensemble_axes_metadata[-1].format_label()}")
+
+    if len(measurements.ensemble_axes_metadata) > 1 and col_super_label:
+        fig.supylabel(f"{measurements.ensemble_axes_metadata[-2].format_label()}")
+
+    return fig, ax
 
 
 def _add_plot(x: np.ndarray, y: np.ndarray, ax: Axes, label: str = None, **kwargs):
@@ -676,16 +491,17 @@
 
 
 def show_measurements_1d(
-        measurements: Union["RealSpaceLineProfiles", "ReciprocalSpaceLineProfiles"],
-        extent: Tuple[float, float] = None,
-        ax: Axes = None,
-        x_label: str = None,
-        y_label: str = None,
-        title: str = None,
-        figsize: Tuple[int, int] = None,
-        units=None,
-        **kwargs,
+    measurements: Union["RealSpaceLineProfiles", "ReciprocalSpaceLineProfiles"],
+    float_formatting: str,
+    extent: Tuple[float, float] = None,
+    ax: Axes = None,
+    x_label: str = None,
+    y_label: str = None,
+    title: str = None,
+    figsize: Tuple[int, int] = None,
+    **kwargs,
 ):
+    # TODO: urgently needs documentation (copy over from measurements.py)!
     if ax is None:
         fig, ax = plt.subplots(figsize=figsize)
     else:
@@ -709,7 +525,7 @@
 
         labels = []
         for axis in line_profile.ensemble_axes_metadata:
-            labels += [axis.format_title(".2e")]
+            labels += [axis.format_title(float_formatting)]
 
         label = "-".join(labels)
 
@@ -732,17 +548,14 @@
 
 
 def _show_indexed_diffraction_pattern(
-        indexed_diffraction_pattern,
-        scale: float = 1.0,
-        ax: Axes = None,
-        figsize: Tuple[float, float] = (6, 6),
-        title: str = None,
-        overlay_hkl: bool = True,
-        inequivalency_threshold: float = 1.0,
-        power: float = 1.0,
-        cmap: str = "viridis",
-        colors: str = "cmap",
-        background_color: str = "white",
+    indexed_diffraction_pattern,
+    spot_scale: float = 1.0,
+    ax: Axes = None,
+    figsize: Tuple[float, float] = (6, 6),
+    title: str = None,
+    overlay_indices: bool = True,
+    annotate_kwargs: dict = None,
+    inequivalency_threshold: float = 1.0,
 ):
     """
     Display a diffraction pattern as indexed Bragg reflections.
@@ -771,29 +584,23 @@
     -------
     figure, axis_handle : matplotlib.figure.Figure, matplotlib.axis.Axis
     """
-    indexed_diffraction_pattern = indexed_diffraction_pattern.block_direct()
-
-    positions = indexed_diffraction_pattern.positions[:, :2]
-
-    intensities = indexed_diffraction_pattern.intensities ** power
-
-    order = np.argsort(-np.linalg.norm(positions, axis=1))
-
-    positions = positions[order]
-    intensities = intensities[order]
-
-    scales = intensities / intensities.max()
-
-    min_distance = squareform(distance_matrix(positions, positions)).min()
-
-    scale_factor = min_distance / scales.max() * scale
-
-    scales = scales ** power * scale_factor
-
-    if colors == "cmap":
-        norm = matplotlib.colors.Normalize(vmin=0, vmax=intensities.max())
-        cmap = matplotlib.cm.get_cmap(cmap)
-        colors = cmap(norm(intensities))
+    if annotate_kwargs is None:
+        annotate_kwargs = {}
+
+    coordinates = indexed_diffraction_pattern._vectors
+    normalize_coordinates = coordinates.max()
+
+    coordinates = coordinates / normalize_coordinates
+
+    max_step = (
+        max([np.max(np.diff(np.sort(coordinates[:, i]))) for i in (0, 1)]) * spot_scale
+    )
+    intensities = indexed_diffraction_pattern.intensities
+
+    scales = intensities / intensities.max() * max_step
+
+    norm = matplotlib.colors.Normalize(vmin=0, vmax=intensities.max())
+    cmap = matplotlib.cm.get_cmap("viridis")
 
     if ax is None:
         fig, ax = plt.subplots(figsize=figsize)
@@ -809,54 +616,38 @@
             heights=scales,
             angles=0.0,
             units="xy",
-            facecolors=colors,
-            offsets=positions,
+            facecolors=cmap(norm(intensities)),
+            offsets=coordinates,
             transOffset=ax.transData,
         )
     )
 
-    x_lim = np.abs(positions[:, 0]).max() * 1.1
-    y_lim = np.abs(positions[:, 1]).max() * 1.1
+    if overlay_indices:
+        indexed_diffraction_pattern = indexed_diffraction_pattern.remove_equivalent(
+            inequivalency_threshold=inequivalency_threshold
+        )
+        coordinates = indexed_diffraction_pattern._vectors
+        coordinates = coordinates / normalize_coordinates
+
+        miller_indices = indexed_diffraction_pattern.miller_indices
+
+        for hkl, coordinate in zip(miller_indices, coordinates):
+            t = ax.annotate(
+                " ".join(map(str, list(hkl))),
+                coordinate,
+                ha="center",
+                va="center",
+                size=12,
+                **annotate_kwargs,
+            )
+            t.set_path_effects([withStroke(foreground="w", linewidth=3)])
 
     ax.axis("equal")
-    ax.set_xlim(-x_lim * 1.1, x_lim * 1.1)
-    ax.set_ylim(-y_lim * 1.1, y_lim * 1.1)
-    # fig.patch.set_facecolor(background_color)
-    # ax.axis("off")
-
-    if overlay_hkl:
-        add_miller_index_annotations(ax, indexed_diffraction_pattern)
+    ax.set_xlim([-1.0 - max_step / 2.0, 1.0 + max_step / 2.0])
+    ax.set_ylim([-1.0 - max_step / 2.0, 1.0 + max_step / 2.0])
+    ax.axis("off")
 
     return fig, ax
-
-
-def add_miller_index_annotations(ax, indexed_diffraction_patterns):
-    for hkl, position in zip(
-            indexed_diffraction_patterns.miller_indices,
-            indexed_diffraction_patterns.positions,
-    ):
-        annotation = ax.annotate(
-            "{} {} {}".format(*hkl),
-            xy=position[:2],
-            ha="center",
-            va="center",
-            size=8,
-        )
-        annotation.set_path_effects([withStroke(foreground="w", linewidth=3)])
-
-
-def get_annotations(ax):
-    return [
-        child
-        for child in ax.get_children()
-        if isinstance(child, matplotlib.text.Annotation)
-    ]
-
-
-def remove_annotations(ax):
-    annotations = get_annotations(ax)
-    for annotation in annotations:
-        annotation.remove()
 
 
 _cube = np.array(
@@ -905,21 +696,6 @@
 
 
 def show_atoms(
-<<<<<<< HEAD
-        atoms: Atoms,
-        plane: Union[Tuple[float, float], str] = "xy",
-        ax: Axes = None,
-        scale: float = 0.75,
-        title: str = None,
-        numbering: bool = False,
-        show_periodic: bool = False,
-        figsize: Tuple[float, float] = None,
-        legend: bool = False,
-        merge: float = 1e-2,
-        tight_limits=False,
-        show_cell=True,
-        **kwargs,
-=======
     atoms: Atoms,
     plane: Union[Tuple[float, float], str] = "xy",
     ax: Axes = None,
@@ -932,7 +708,6 @@
     merge: float = 1e-2,
     show_cell: bool = True,
     **kwargs,
->>>>>>> 6ac96f0d
 ):
     """
     Display 2D projection of atoms as a matplotlib plot.
@@ -1037,9 +812,4 @@
 
         ax.legend(handles=legend_elements, loc="upper right")
 
-    if tight_limits:
-        ax.set_adjustable("box")
-        ax.set_xlim([np.min(cell_lines_x), np.max(cell_lines_x)])
-        ax.set_ylim([np.min(cell_lines_y), np.max(cell_lines_y)])
-
     return fig, ax