[metadata]
name = abtem
version = attr: abtem._version.__version__
author = abTEM developers
url = https://github.com/abtem/abtem
author_email = jacob.madsen@univie.ac.at
license = GPL
classifiers =
    Development Status :: 5 - Production/Stable
    License :: OSI Approved :: GNU General Public License v3 (GPLv3)
    Operating System :: OS Independent
    Intended Audience :: Science/Research
    Programming Language :: Python
    Programming Language :: Python :: 3
    Programming Language :: Python :: 3.11
    Programming Language :: Python :: 3.12
    Programming Language :: Python :: 3.13
    Topic :: Scientific/Engineering

[options]
packages = find:
zip_safe = False
include_package_data = True
python_requires = >=3.11
install_requires =
<<<<<<< HEAD
    numpy<2
=======
    numpy>=2
>>>>>>> d9848abb
    pandas
    matplotlib>=3.6
    pyfftw
    scipy
    numba
    dask>=2022.12.1
    distributed
<<<<<<< HEAD
    zarr<3
=======
    zarr<=2.18.7
>>>>>>> d9848abb
    ase
    threadpoolctl
    tabulate
    ipywidgets
    ipympl
    tqdm

[options.package_data]
abtem = py.typed

[options.extras_require]
testing =
    pytest
    tox
    hypothesis
    jupyter-client
    deepdiff
    imageio

docs =
    jupyter-book
    sphinx_autodoc_typehints
<<<<<<< HEAD
=======
    pydata-sphinx-theme
    sphinx-book-theme
>>>>>>> d9848abb

gpu =
    cupy

extra =
    pandas
    ipycytoscape
    dask-labextension
    bokeh

dev =
    types-PyYAML
    types-tqdm
    black
    isort
    ruff
    mypy
    jupyterlab_code_formatter
    pre-commit

[tool:pytest]
minversion = 6.0
addopts = -ra -q<|MERGE_RESOLUTION|>--- conflicted
+++ resolved
@@ -23,11 +23,7 @@
 include_package_data = True
 python_requires = >=3.11
 install_requires =
-<<<<<<< HEAD
     numpy<2
-=======
-    numpy>=2
->>>>>>> d9848abb
     pandas
     matplotlib>=3.6
     pyfftw
@@ -35,11 +31,7 @@
     numba
     dask>=2022.12.1
     distributed
-<<<<<<< HEAD
     zarr<3
-=======
-    zarr<=2.18.7
->>>>>>> d9848abb
     ase
     threadpoolctl
     tabulate
@@ -62,11 +54,8 @@
 docs =
     jupyter-book
     sphinx_autodoc_typehints
-<<<<<<< HEAD
-=======
     pydata-sphinx-theme
     sphinx-book-theme
->>>>>>> d9848abb
 
 gpu =
     cupy
